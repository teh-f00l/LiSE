"""A simulation of students and teachers, both living on campus,
attending classes and teaching or learning, as appropriate.

Learning is modeled in a way similar to the game Kudos 2: each
student has 100 "brain cells," and the teacher sends an experience
point to each, once per lesson. If the brain cell is awake and
alert, the student receives the experience point and puts it toward
leveling-up. Otherwise it's wasted.

Some students are slow and some are drunkards. These students will
randomly show up late (brain cells become useless in proportion to
how late, recovering immediately afterward) or drunk (some brain
cells made useless per drink, recovering as time passes).

This script will initialize LiSEworld.db and LiSEcode.db to run the
simulation described. To view it, run ELiDE from the same directory
as you ran this script from.

"""
import LiSE


eng = LiSE.Engine('LiSEworld.db', 'LiSEcode.db')
phys = eng.new_character('physical')
phys.stat['hour'] = 0


@phys.rule(always=True)  # runs every tick regardless of the situation
def time_passes(engine, character):
    character.stat['hour'] = (character.stat['hour'] + 1) % 24


def chktp():
    assert (len(time_passes.triggers) == 1)
    assert (len(time_passes.prereqs) == 0)
    assert (len(time_passes.actions) == 1)


chktp()

# There's a character with all of the students in it, to make it easy to apply rules to all students.
student_body = eng.new_character('student_body')


classroom = phys.new_place('classroom')


@student_body.avatar.rule
def go_to_class(engine, character, node):
    # There's just one really long class every day.
    node.travel_to(engine.character['physical'].place['classroom'])


chktp()
assert (len(go_to_class.triggers) == 0)
assert (len(go_to_class.prereqs) == 0)
assert (len(go_to_class.actions) == 1)

@go_to_class.trigger
def absent(engine, character, node):
    return node.location != engine.character['physical'].place['classroom']


chktp()
assert (len(go_to_class.triggers) == 1)
assert (len(go_to_class.prereqs) == 0)
assert (len(go_to_class.actions) == 1)


@go_to_class.prereq
def class_in_session(engine, *args):
    return 8 <= engine.character['physical'].stat['hour'] < 15


chktp()
assert (len(go_to_class.triggers) == 1)
assert (len(go_to_class.prereqs) == 1)
assert (len(go_to_class.actions) == 1)


@go_to_class.prereq
def be_timely(engine, character, node):
    # Even lazy students have a 50% chance of going to class every hour.
    #
    # We need to access the student character like this because the
    # ``character`` passed into the function is ``student_body``, where the
    # rule was assigned.
    #
    # Or we could have put the 'lazy' stat onto the node instead of the
    # character... or kept the student character in a stat of the node...
    # or assigned this rule to the student directly.
    for user in node.user.values():
        if user.name not in (character, 'student_body'):
            return not user.stat['lazy'] or engine.coinflip()


chktp()


def chk2cls():
    assert (len(go_to_class.triggers) == 1)
    assert (len(go_to_class.prereqs) == 2)
    assert (len(go_to_class.actions) == 1)


chk2cls()

@student_body.avatar.rule
def leave_class(engine, character, node):
    for user in node.user.values():
        if user != character:
            node.travel_to(user.stat['room'])
            return


@leave_class.trigger
def in_classroom_after_class(engine, character, node):
    phys = engine.character['physical']
    return node.location == phys.place['classroom'] \
           and phys.stat['hour'] >= 15


# Let's make some rules and not assign them to anything yet.
@eng.rule
def drink(engine, character):
    braincells = list(character.node.values())
    engine.shuffle(braincells)
    for i in range(0, engine.randrange(1, 20)):
        braincells.pop()['drunk'] += 12


@drink.trigger
def party_time(engine, character):
    return 23 >= engine.character['physical'].stat['hour'] > 15


@drink.prereq
def is_drunkard(engine, character):
    return character.stat['drunkard']


@eng.rule
def sloth(engine, character):
    braincells = list(character.node.values())
    engine.shuffle(braincells)
    for i in range(0, engine.randrange(1, 20)):
        braincells.pop()['slow'] += 1


@sloth.trigger
def out_of_class(engine, character):
    # You don't want to use the global variable for the classroom
    # because it won't be around (or at least, won't work) after
    # the engine restarts.
    return character.avatar['physical'].location != \
        engine.character['physical'].place['classroom']

sloth.prereq(class_in_session)


@eng.rule
def learn(engine, character, node):
    character.stat['xp'] += 1


@learn.trigger
def in_class(engine, character, node):
    return character.avatar['physical'].location == \
        engine.character['physical'].place['classroom']

learn.prereq(class_in_session)


@learn.prereq
def pay_attention(engine, character, node):
    return node['drunk'] == node['slow'] == 0


@eng.rule
def sober_up(engine, character, node):
    node['drunk'] -= 1


@sober_up.trigger
def somewhat_drunk(engine, character, node):
    return node['drunk'] > 0


@eng.rule
def catch_up(engine, character, node):
    node['slow'] -= 1


@catch_up.trigger
def somewhat_late(engine, character, node):
    return node['slow'] > 0

catch_up.prereq(in_class)
catch_up.prereq(class_in_session)

# 3 dorms of 12 students each.
# Each dorm has 6 rooms.
# Modeling the teachers would be a logical way to extend this.
for n in range(0, 3):
    dorm = eng.new_character('dorm{}'.format(n))
    common = phys.new_place('common{}'.format(n))  # A common room for students to meet in
    dorm.add_avatar(common)
    common.two_way(classroom)
    # All rooms in a dorm are connected via its common room
    for i in range(0, 6):
        room = phys.new_place('dorm{}room{}'.format(n, i))
        dorm.add_avatar(room)
        room.two_way(common)
        student0 = eng.new_character('dorm{}room{}student0'.format(n, i))
        body0 = room.new_thing('dorm{}room{}student0'.format(n, i))
        student0.add_avatar(body0)
        assert (student0 in body0.user.values())
        student_body.add_avatar(body0)
        assert (student_body in body0.user.values())
        assert (student0 in body0.user.values())
        student1 = eng.new_character('dorm{}room{}student1'.format(n, i))
        body1 = room.new_thing('dorm{}room{}student1'.format(n, i))
        student1.add_avatar(body1)
        student_body.add_avatar(body1)
        student0.stat['room'] = student1.stat['room'] = room
        student0.stat['roommate'] = student1
        student1.stat['roommate'] = student0
        for student in (student0, student1):
            # Students' nodes are their brain cells.
            # They are useless if drunk or slow, but recover from both conditions a bit every hour.
            for k in range(0, 100):
                cell = student.new_node('cell{}'.format(k), drunk=0, slow=0)
                #  ``new_node`` is just an alias for ``new_place``;
                #  perhaps more logical when the places don't really
                #  represent potential locations
                student.stat['xp'] = 0
                student.stat['drunkard'] = eng.coinflip()
                student.stat['lazy'] = eng.coinflip()
            # Apply these previously written rules to each student
            for rule in (drink, sloth):
                student.rule(rule)
            # Apply these previously written rules to each brain cell
            for rule in (learn, sober_up, catch_up):
                student.node.rule(rule)

<<<<<<< HEAD
eng.close()


if __name__ == '__main__':
    import re
    engine = LiSE.Engine('LiSEworld.db', 'LiSEcode.db')


    def students():
        for char in engine.character.values():
            if re.match("dorm\droom\dstudent\d", char.name):
                yield char

    print("Starting simulation with {} students.".format(sum(1 for stu in students())))
    for stu in students():
        assert (stu.avatar['physical'].location == stu.stat['room'])

    for h in range(0, 48):
        engine.next_tick()
        print(
            "At hour {hour}, {inroom} students are in their rooms, and "
            "{inclass} are in the classroom. "
            "There are {drunks} drunk students and {lates} late ones. "
            "They have gained {xp} XP in total.".format(
                hour=engine.tick,
                inroom=sum(
                    1 for stu in students()
                    if stu.avatar['physical'].location == stu.stat['room']
                ),
                inclass=sum(
                    1 for stu in engine.character['student_body'].avatar['physical'].values()
                    if stu.location == engine.character['physical'].place['classroom']
                ),
                drunks=sum(
                    1 for stu in students()
                    if any(cell['drunk'] > 0 for cell in stu.node.values())
                ),
                lates=sum(
                    1 for stu in students()
                    if any(cell['slow'] > 0 for cell in stu.node.values())
                ),
                xp=sum(stu.stat['xp'] for stu in students())
            )
        )
=======
eng.close()
>>>>>>> 9d9ea4cd
<|MERGE_RESOLUTION|>--- conflicted
+++ resolved
@@ -243,51 +243,4 @@
             for rule in (learn, sober_up, catch_up):
                 student.node.rule(rule)
 
-<<<<<<< HEAD
-eng.close()
-
-
-if __name__ == '__main__':
-    import re
-    engine = LiSE.Engine('LiSEworld.db', 'LiSEcode.db')
-
-
-    def students():
-        for char in engine.character.values():
-            if re.match("dorm\droom\dstudent\d", char.name):
-                yield char
-
-    print("Starting simulation with {} students.".format(sum(1 for stu in students())))
-    for stu in students():
-        assert (stu.avatar['physical'].location == stu.stat['room'])
-
-    for h in range(0, 48):
-        engine.next_tick()
-        print(
-            "At hour {hour}, {inroom} students are in their rooms, and "
-            "{inclass} are in the classroom. "
-            "There are {drunks} drunk students and {lates} late ones. "
-            "They have gained {xp} XP in total.".format(
-                hour=engine.tick,
-                inroom=sum(
-                    1 for stu in students()
-                    if stu.avatar['physical'].location == stu.stat['room']
-                ),
-                inclass=sum(
-                    1 for stu in engine.character['student_body'].avatar['physical'].values()
-                    if stu.location == engine.character['physical'].place['classroom']
-                ),
-                drunks=sum(
-                    1 for stu in students()
-                    if any(cell['drunk'] > 0 for cell in stu.node.values())
-                ),
-                lates=sum(
-                    1 for stu in students()
-                    if any(cell['slow'] > 0 for cell in stu.node.values())
-                ),
-                xp=sum(stu.stat['xp'] for stu in students())
-            )
-        )
-=======
-eng.close()
->>>>>>> 9d9ea4cd
+eng.close()