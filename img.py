# This file is part of LiSE, a framework for life simulation games.
# Copyright (c) 2013 Zachary Spector,  zacharyspector@gmail.com
from pyglet.resource import image
from util import SaveableMetaclass


"""Container for images to be drawn, maybe."""


__metaclass__ = SaveableMetaclass


textures = {}


class Img:
    """A pretty thin wrapper around a Pyglet image.

Has savers and loaders that work with the LiSE database. The image
itself isn't saved, though. It's loaded, but saving an Img just means
saving the path.

    """
    tables = [
        ("img",
         {"name": "text not null",
          "path": "text not null",
          "rltile": "boolean not null DEFAULT 0"},
         ("name",),
         {},
         [])]

    atrdic = {
        "path": lambda self: self._rowdict["path"],
        "rltile": lambda self: self._rowdict["rltile"],
        "center": lambda self: (self.tex.width / 2, self.tex.height / 2),
        "width": lambda self: self.tex.width,
        "height": lambda self: self.tex.height,
        "tex": lambda self: textures[str(self)]}

    def __init__(self, closet, name):
        """Return an Img, and register it with the imgdict of the database
provided."""
        global first_img_loaded
<<<<<<< HEAD
        print "loading img {0}".format(name)
=======
>>>>>>> 5f70ce2b
        self.closet = closet
        self._name = name
        self.closet.imgdict[str(self)] = self
        self._rowdict = self.closet.skeleton["img"][str(self)]
<<<<<<< HEAD
        print "with rowdict:"
        print self._rowdict
=======
>>>>>>> 5f70ce2b
        if self.rltile:
            textures[str(self)] = load_rltile(self.path)
        else:
            textures[str(self)] = load_regular_img(self.path)

    def __str__(self):
        return self._name

    def __getattr__(self, attrn):
        try:
            return self.atrdic[attrn](self)
        except KeyError:
            raise AttributeError(
                "Img instance has no attribute {0}.".format(attrn))


def load_rltile(path):
    """Load a Windows bitmap, and replace ffGll -> 00Gll and ff. -> 00."""
    badimg = image(path)
    badimgd = badimg.get_image_data()
    bad_rgba = badimgd.get_data('RGBA', badimgd.pitch)
    good_data = bad_rgba.replace('\xffGll', '\x00Gll')
    good_data = good_data.replace('\xff.', '\x00.')
    badimgd.set_data('RGBA', badimgd.pitch, good_data)
    rtex = badimgd.get_texture()
    return rtex


def load_regular_img(path):
    """Load an ordinary PNG image."""
    tex = image(path).get_image_data().get_texture()
    return tex<|MERGE_RESOLUTION|>--- conflicted
+++ resolved
@@ -42,19 +42,10 @@
         """Return an Img, and register it with the imgdict of the database
 provided."""
         global first_img_loaded
-<<<<<<< HEAD
-        print "loading img {0}".format(name)
-=======
->>>>>>> 5f70ce2b
         self.closet = closet
         self._name = name
         self.closet.imgdict[str(self)] = self
         self._rowdict = self.closet.skeleton["img"][str(self)]
-<<<<<<< HEAD
-        print "with rowdict:"
-        print self._rowdict
-=======
->>>>>>> 5f70ce2b
         if self.rltile:
             textures[str(self)] = load_rltile(self.path)
         else:
