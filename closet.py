--- conflicted
+++ resolved
@@ -27,10 +27,6 @@
 from util import (
     dictify_row,
     Skeleton,
-<<<<<<< HEAD
-    SkeletonIterator,
-=======
->>>>>>> eafebdd7
     schemata,
     saveables,
     saveable_classes,
@@ -372,11 +368,7 @@
                 ", ".join(keys),
                 ", ".join(["?"] * len(self.game))),
             tuple([self.game[k] for k in keys]))
-<<<<<<< HEAD
-        self.old_skeleton = self.skeleton.deepcopy()
-=======
         self.old_skeleton = self.skeleton.copy()
->>>>>>> eafebdd7
 
     # TODO: For all these schedule functions, handle the case where I
     # try to schedule something for a time outside of the given
@@ -691,11 +683,7 @@
         for name in names:
             kd["effect"][name] = {"name": name}
         self.skeleton.update(
-<<<<<<< HEAD
-             Effect._select_skeleton(self.c, kd))
-=======
             Effect._select_skeleton(self.c, kd))
->>>>>>> eafebdd7
         need_chars = set()
         for name in names:
             rd = self.skeleton["effect"][name]
@@ -727,11 +715,7 @@
             kd["effect_deck"][name] = {"name": name}
             kd["effect_deck_link"][name] = {"deck": name}
         self.skeleton.update(
-<<<<<<< HEAD
-             EffectDeck._select_skeleton(self.c, kd))
-=======
             EffectDeck._select_skeleton(self.c, kd))
->>>>>>> eafebdd7
         for name in names:
             r[name] = EffectDeck(self, name)
         return r
@@ -850,11 +834,7 @@
                "board": boardi,
                "idx": viewi}}
         self.skeleton.update(
-<<<<<<< HEAD
-             BoardViewport._select_skeleton(self.c, kd))
-=======
             BoardViewport._select_skeleton(self.c, kd))
->>>>>>> eafebdd7
         return BoardViewport(
             self, win, dim, board, viewi)
 
@@ -875,13 +855,8 @@
         for name in names:
             kd["img"][name] = {"name": name}
         self.skeleton.update(
-<<<<<<< HEAD
-             Img._select_skeleton(
-                 self.c, kd))
-=======
             Img._select_skeleton(
                 self.c, kd))
->>>>>>> eafebdd7
         r = {}
         for name in names:
             r[name] = Img(self, name)
@@ -907,11 +882,7 @@
         for name in names:
             kd["color"][name] = {"name": name}
         self.skeleton.update(
-<<<<<<< HEAD
-             Color._select_skeleton(self.c, kd))
-=======
             Color._select_skeleton(self.c, kd))
->>>>>>> eafebdd7
         r = {}
         for name in names:
             r[name] = Color(self, name)
@@ -938,11 +909,7 @@
         for name in stylenames:
             kd["style"][name] = {"name": name}
         self.skeleton.update(
-<<<<<<< HEAD
-             Style._select_skeleton(self.c, kd))
-=======
             Style._select_skeleton(self.c, kd))
->>>>>>> eafebdd7
         colornames = set()
         for name in stylenames:
             rd = self.skeleton["style"][name]
@@ -984,11 +951,7 @@
                     continue
                 kd[col][name] = {"window": name}
         td = GameWindow._select_skeleton(self.c, kd)
-<<<<<<< HEAD
-        self.skeleton +=  td
-=======
         self.skeleton += td
->>>>>>> eafebdd7
         self.old_skeleton += td
         r = {}
         for name in names:
@@ -1176,16 +1139,12 @@
         self.conn.close()
 
     def checkpoint(self):
-<<<<<<< HEAD
-        self.old_skeleton = self.skeleton.deepcopy()
-=======
         self.old_skeleton = self.skeleton.copy()
 
     def check_locs(self):
         for dimension in self.dimensions:
             for thing in dimension.things:
                 thing.check_locs()
->>>>>>> eafebdd7
 
 def mkdb(DB_NAME='default.sqlite'):
     def isdir(p):
@@ -1356,13 +1315,6 @@
     conn.commit()
 
 
-<<<<<<< HEAD
-def load_game(dbfn, lang="eng"):
-    db = Closet(dbfn, lang=lang)
-    db.load_game()
-    db.load_strings()
-    return db
-=======
 def load_closet(dbfn, lang="eng", xfuncs={}):
     conn = sqlite3.connect(dbfn)
     c = conn.cursor()
@@ -1374,5 +1326,4 @@
     initargs = (conn, xfuncs, lang) + row
     r = Closet(*initargs)
     r.load_strings()
-    return r
->>>>>>> eafebdd7
+    return r