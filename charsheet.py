--- conflicted
+++ resolved
@@ -19,13 +19,8 @@
     NumericProperty,
     ReferenceListProperty,
     StringProperty)
-<<<<<<< HEAD
-from calendar import CalendarColumn as CalColBase
-from calendar import Calendar as CalBase
-=======
 import calendar
 from uuid import uuid1 as uuid
->>>>>>> 6946a4ea
 
 
 logger = getLogger(__name__)
@@ -89,11 +84,7 @@
         self.tl_wedge = Triangle(points=wedge_points)
         self.canvas.after.add(self.tl_wedge)
         connector.bind(branch=self.upd_tl_color, tick=self.upd_tl)
-<<<<<<< HEAD
-        value.skel.listener[self.branch] = self.update
-=======
         value.skel[self.branch].listener = self._trigger_layout
->>>>>>> 6946a4ea
 
     def upd_tl_color(self, *args):
         if self.parent is None:
@@ -233,21 +224,6 @@
             self.referent = closet.get_place(*self.keys[:-1])
         elif self.cal_type == 2:
             self.referent = closet.get_portal(*self.keys)
-<<<<<<< HEAD
-
-    def do_layout(self, *args):
-        print("laying out calendar")
-        charsheet = get_charsheet(self)
-        connector = charsheet.character.closet.kivy_connector
-        self.max_tick = max((
-            self.max_tick + self.lookahead,
-            connector.hi_tick))
-        constructor = self.cal_types[self.cal_type]
-        for branch in self.skel:
-            if branch not in self.columns:
-                print("making column for branch {}".format(branch))
-                col = constructor(branch=branch, width=self.col_width)
-=======
         closet.kivy_connector.bind(branch=self.update)
         self.update()
 
@@ -256,7 +232,6 @@
         for branch in self.skel:
             if branch not in self.columns:
                 col = constructor(branch=branch)
->>>>>>> 6946a4ea
                 self.add_widget(col)
                 self.columns[branch] = col
         super(Calendar, self).do_layout(*args)
