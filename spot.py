--- conflicted
+++ resolved
@@ -1,17 +1,11 @@
 ## This file is part of LiSE, a framework for life simulation games.
 # Copyright (c) 2013 Zachary Spector,  zacharyspector@gmail.com
-<<<<<<< HEAD
-from util import SaveableWidgetMetaclass, TerminableInteractivity
-from kivy.uix.scatter import Scatter
-from kivy.properties import AliasProperty
-=======
 from util import SaveableWidgetMetaclass
 from kivy.uix.widget import Widget
 from kivy.uix.image import Image
 from kivy.properties import AliasProperty, DictProperty, NumericProperty
 from kivy.uix.scatter import ScatterPlane
 from kivy.clock import Clock
->>>>>>> 83ef2876
 from logging import getLogger
 
 
@@ -21,11 +15,7 @@
 """Widgets to represent places. Pawns move around on top of these."""
 
 
-<<<<<<< HEAD
-class Spot(Scatter, TerminableInteractivity):
-=======
 class Spot(ScatterPlane):
->>>>>>> 83ef2876
     __metaclass__ = SaveableWidgetMetaclass
     """The icon that represents a Place.
 
@@ -63,39 +53,6 @@
          ("dimension", "place", "branch", "tick_from"),
          {"dimension": ("board", "dimension")},
          [])]
-<<<<<<< HEAD
-    do_rotation = False
-    do_scale = False
-    auto_bring_to_front = False
-    coord_lst = AliasProperty(
-        lambda self: self.board.closet.skeleton["spot_coords"][
-            unicode(self.board.dimension)][unicode(self.place)],
-        lambda self, v: None)
-    interactivity = AliasProperty(
-        lambda self: self.board.closet.skeleton["spot_interactive"][
-            unicode(self.board.dimension)][unicode(self.place)],
-        lambda self, v: None)
-    imagery = AliasProperty(
-        lambda self: self.board.closet.skeleton["spot_img"][
-            unicode(self.board.dimension)][unicode(self.place)],
-        lambda self, v: None)
-    texture = AliasProperty(
-        lambda self: self.get_texture(),
-        lambda self, v: None,
-        bind=('imagery',))
-
-    def __init__(self, **kwargs):
-        self.board = kwargs["board"]
-        self.place = kwargs["place"]
-        Scatter.__init__(self, **kwargs)
-        self.bind(coord_lst=self.board.closet.skeleton["spot_coords"][
-            unicode(self.board.dimension)][unicode(kwargs["place"])].touches)
-        self.bind(interactivity=self.board.closet.skeleton["spot_interactive"][
-            unicode(self.board.dimension)][unicode(kwargs["place"])].touches)
-        self.bind(imagery=self.board.closet.skeleton["spot_img"][
-            unicode(self.board.dimension)][unicode(kwargs["place"])].touches)
-        self.arrows = set()
-=======
     coords = DictProperty()
     imagery = DictProperty()
     interactivity = DictProperty()
@@ -147,30 +104,10 @@
             retex()
 
         Clock.schedule_once(startup, 0)
->>>>>>> 83ef2876
 
     def __str__(self):
         return str(self.place)
 
-<<<<<<< HEAD
-    @property
-    def rx(self):
-        return self.texture.width / 2
-
-    @property
-    def ry(self):
-        return self.texture.height / 2
-
-    @property
-    def r(self):
-        rx = self.rx
-        ry = self.ry
-        if rx > ry:
-            return rx
-        else:
-            return ry
-
-=======
     def upd_coords(self, *args):
         self.coords = dict(self.board.closet.skeleton["spot_coords"][
             unicode(self.board)][unicode(self.place)])
@@ -216,7 +153,6 @@
         (self.cheatx, self.cheaty) = r
         return r
 
->>>>>>> 83ef2876
     def set_interactive(self, branch=None, tick_from=None):
         if branch is None:
             branch = self.board.closet.branch
@@ -293,11 +229,7 @@
             return None
         for tick_from in self.coords[branch]:
             if tick_from == tick:
-<<<<<<< HEAD
-                rd = self.coord_lst[branch][tick_from]
-=======
                 rd = self.coords[branch][tick_from]
->>>>>>> 83ef2876
                 return (rd["x"], rd["y"])
             elif tick_from > tick:
                 break
@@ -305,11 +237,7 @@
         if prev is None:
             return None
         else:
-<<<<<<< HEAD
-            rd = self.coord_lst[branch][prev]
-=======
             rd = self.coords[branch][prev]
->>>>>>> 83ef2876
             return (rd["x"], rd["y"])
 
     def set_coords(self, x, y, branch=None, tick_from=None):
@@ -400,9 +328,5 @@
                     rd3["tick_from"] = tick
                     imagery[branch][rd3["tick_from"]] = rd3
                 started = True
-<<<<<<< HEAD
             prev = tick_from
-=======
-            prev = tick_from
-        self.upd_imagery()
->>>>>>> 83ef2876
+        self.upd_imagery()