# This file is part of allegedb, an object relational mapper for versioned graphs.
# Copyright (C) Zachary Spector. public@zacharyspector.com
#
# This program is free software: you can redistribute it and/or modify
# it under the terms of the GNU Affero General Public License as published by
# the Free Software Foundation, either version 3 of the License, or
# (at your option) any later version.
#
# This program is distributed in the hope that it will be useful,
# but WITHOUT ANY WARRANTY; without even the implied warranty of
# MERCHANTABILITY or FITNESS FOR A PARTICULAR PURPOSE.  See the
# GNU Affero General Public License for more details.
#
# You should have received a copy of the GNU Affero General Public License
# along with this program.  If not, see <https://www.gnu.org/licenses/>.
"""The main interface to the allegedb ORM, and some supporting functions and classes"""
from contextlib import ContextDecorator
from weakref import WeakValueDictionary

from blinker import Signal

from allegedb.window import update_window, update_backward_window
from .graph import (
    Graph,
    DiGraph,
    MultiGraph,
    MultiDiGraph,
    Node,
    Edge
)
from .query import QueryEngine, TimeError
from .window import HistoryError


class GraphNameError(KeyError):
    """For errors involving graphs' names"""


class PlanningContext(ContextDecorator):
    """A context manager for 'hypothetical' edits.

    Start a block of code like:

    ```
    with orm.plan():
        ...
    ```

    and any changes you make to the world state within that block will be
    'plans,' meaning that they are used as defaults. The world will
    obey your plan unless you make changes to the same entities outside
    of the plan, in which case the world will obey those, and cancel any
    future plan.

    New branches cannot be started within plans.

    """
    __slots__ = ['orm', 'time']

    def __init__(self, orm):
        self.orm = orm

    def __enter__(self):
        if self.orm._planning:
            raise ValueError("Already planning")
        self.orm._planning = True
        self.time = self.orm.btt()
        return self

    def __exit__(self, exc_type, exc_val, exc_tb):
        self.orm._obranch, self.orm._oturn, self.orm._otick = self.time
        self.orm._planning = False


class TimeSignal(Signal):
    """Acts like a list of ``[branch, turn]`` for the most part.

    You can set these to new values, or even replace them with a whole new
    ``[branch, turn]`` if you wish. It's even possible to use the strings
    ``'branch'`` or ``'turn'`` in the place of indices, but at that point
    you might prefer to set ``engine.branch`` or ``engine.turn`` directly.

    This is a Signal, so pass a function to the connect(...) method and
    it will be called whenever the time changes. Not when the tick
    changes, though. If you really need something done whenever the
    tick changes, override the _set_tick method of
    :class:`allegedb.ORM`.

    """
    def __init__(self, engine):
        super().__init__()
        self.engine = engine

    def __iter__(self):
        yield self.engine.branch
        yield self.engine.turn

    def __len__(self):
        return 2

    def __getitem__(self, i):
        if i in ('branch', 0):
            return self.engine.branch
        if i in ('turn', 1):
            return self.engine.turn

    def __setitem__(self, i, v):
        branch_then, turn_then, tick_then = self.engine.btt()
        if i in ('branch', 0):
            self.engine.branch = v
        if i in ('turn', 1):
            self.engine.turn = v
        branch_now, turn_now, tick_now = self.engine.btt()
        self.send(
            self, branch_then=branch_then, turn_then=turn_then, tick_then=tick_then,
            branch_now=branch_now, turn_now=turn_now, tick_now=tick_now
        )

    def __str__(self):
        return str((self.engine.branch, self.engine.turn))

    def __eq__(self, other):
        return tuple(self) == other

    def __ne__(self, other):
        return tuple(self) != other

    def __gt__(self, other):
        return tuple(self) > other

    def __ge__(self, other):
        return tuple(self) >= other

    def __lt__(self, other):
        return tuple(self) < other

    def __le__(self, other):
        return tuple(self) <= other


class TimeSignalDescriptor:
    __doc__ = TimeSignal.__doc__
    signals = {}

    def __get__(self, inst, cls):
        if id(inst) not in self.signals:
            self.signals[id(inst)] = TimeSignal(inst)
        return self.signals[id(inst)]

    def __set__(self, inst, val):
        if id(inst) not in self.signals:
            self.signals[id(inst)] = TimeSignal(inst)
        real = self.signals[id(inst)]
        branch_then, turn_then, tick_then = real.engine.btt()
        branch_now, turn_now = val
        if (branch_then, turn_then) == (branch_now, turn_now):
            return
        e = real.engine
        # enforce the arrow of time, if it's in effect
        if e._forward:
            if branch_now != branch_then:
                raise TimeError("Can't change branches in a forward context")
            if turn_now < turn_then:
                raise TimeError("Can't time travel backward in a forward context")
            if turn_now > turn_then + 1:
                raise TimeError("Can't skip turns in a forward context")
        # make sure I'll end up within the revision range of the
        # destination branch
        branches = e._branches
        if branch_now in branches:
            tick_now = e._turn_end_plan[branch_now, turn_now]  # defaults to 0
            parent, turn_start, tick_start, turn_end, tick_end = branches[branch_now]
            if turn_now < turn_start:
                raise ValueError(
                    "The turn number {} "
                    "occurs before the start of "
                    "the branch {}".format(turn_now, branch_now)
                )
            if turn_now == turn_start and tick_now < tick_start:
                raise ValueError(
                    "The tick number {}"
                    "on turn {} "
                    "occurs before the start of "
                    "the branch {}".format(
                        tick_now, turn_now, branch_now
                    )
                )
            if not e._planning and (
                turn_now > turn_end or (
                    turn_now == turn_end and tick_now > tick_end
                )
            ):
                branches[branch_now] = parent, turn_start, tick_start, turn_now, tick_now
        else:
            tick_now = tick_then
            branches[branch_now] = (
                branch_then, turn_now, tick_now, turn_now, tick_now
            )
            e.query.new_branch(branch_now, branch_then, turn_now, tick_now)
        e._obranch, e._oturn = val

        if not e._planning:
            if tick_now > e._turn_end[val]:
                e._turn_end[val] = tick_now
        e._otick = e._turn_end_plan[val] = tick_now
        real.send(
            e,
            branch_then=branch_then,
            turn_then=turn_then,
            tick_then=tick_then,
            branch_now=branch_now,
            turn_now=turn_now,
            tick_now=tick_now
        )


def setgraphval(delta, graph, key, val):
    """Change a delta to say that a graph stat was set to a certain value"""
    delta.setdefault(graph, {})[key] = val


def setnode(delta, graph, node, exists):
    """Change a delta to say that a node was created or deleted"""
    delta.setdefault(graph, {}).setdefault('nodes', {})[node] = bool(exists)


def setnodeval(delta, graph, node, key, value):
    """Change a delta to say that a node stat was set to a certain value"""
    if (
        graph in delta and 'nodes' in delta[graph] and
        node in delta[graph]['nodes'] and not delta[graph]['nodes'][node]
    ):
        return
    delta.setdefault(graph, {}).setdefault('node_val', {}).setdefault(node, {})[key] = value


def setedge(delta, is_multigraph, graph, orig, dest, idx, exists):
    """Change a delta to say that an edge was created or deleted"""
    if is_multigraph(graph):
        delta.setdefault(graph, {}).setdefault('edges', {})\
            .setdefault(orig, {}).setdefault(dest, {})[idx] = bool(exists)
    else:
        delta.setdefault(graph, {}).setdefault('edges', {})\
            .setdefault(orig, {})[dest] = bool(exists)


def setedgeval(delta, is_multigraph, graph, orig, dest, idx, key, value):
    """Change a delta to say that an edge stat was set to a certain value"""
    if is_multigraph(graph):
        if (
            graph in delta and 'edges' in delta[graph] and
            orig in delta[graph]['edges'] and dest in delta[graph]['edges'][orig]
            and idx in delta[graph]['edges'][orig][dest]
            and not delta[graph]['edges'][orig][dest][idx]
        ):
            return
        delta.setdefault(graph, {}).setdefault('edge_val', {})\
            .setdefault(orig, {}).setdefault(dest, {})\
            .setdefault(idx, {})[key] = value
    else:
        if (
                                    graph in delta and 'edges' in delta[graph] and
                                orig in delta[graph]['edges'] and dest in delta[graph]['edges'][orig]
                and not delta[graph]['edges'][orig][dest]
        ):
            return
        delta.setdefault(graph, {}).setdefault('edge_val', {})\
            .setdefault(orig, {}).setdefault(dest, {})[key] = value


class ORM(object):
    """Instantiate this with the same string argument you'd use for a
    SQLAlchemy ``create_engine`` call. This will be your interface to
    allegedb.

    """
    node_cls = Node
    edge_cls = Edge
    query_engine_cls = QueryEngine
    illegal_graph_names = ['global']
    illegal_node_names = ['nodes', 'node_val', 'edges', 'edge_val']
    time = TimeSignalDescriptor()

    def _make_node(self, graph, node):
        return self.node_cls(graph, node)

    def _get_node(self, graph, node):
        key = (graph.name, node)
        if key in self._node_objs:
            return self._node_objs[key]
        if not self._node_exists(graph.name, node):
            self._exist_node(graph.name, node)
        ret = self._make_node(graph, node)
        self._node_objs[key] = ret
        return ret

    def _make_edge(self, graph, orig, dest, idx):
        return self.edge_cls(graph, orig, dest, idx)

    def _get_edge(self, graph, orig, dest, idx=0):
        key = (graph.name, orig, dest, idx)
        if key in self._edge_objs:
            return self._edge_objs[key]
        if not self._edge_exists(graph.name, orig, dest, idx):
            self._exist_edge(graph.name, orig, dest, idx)
        ret = self._make_edge(graph, orig, dest, idx)
        self._edge_objs[key] = ret
        return ret

    def plan(self):
        return PlanningContext(self)
    plan.__doc__ = PlanningContext.__doc__

    from contextlib import contextmanager

    @contextmanager
    def advancing(self):
        """A context manager for when time is moving forward one turn at a time.

        When used in LiSE, this means that the game is being simulated.
        It changes how the caching works, making it more efficient.

        """
        if self._forward:
            raise ValueError("Already advancing")
        self._forward = True
        yield
        self._forward = False

    @contextmanager
    def batch(self):
        """A context manager for when you're creating lots of state.

        Reads will be much slower in a batch, but writes will be faster.

        You *can* combine this with ``advancing`` but it isn't any faster.

        """
        if self._no_kc:
            raise ValueError("Already in a batch")
        self._no_kc = True
        yield
        self._no_kc = False

    def get_delta(self, branch, turn_from, tick_from, turn_to, tick_to):
        """Get a dictionary describing changes to all graphs.

        The keys are graph names. Their values are dictionaries of the graphs'
        attributes' new values, with ``None`` for deleted keys. Also in those graph
        dictionaries are special keys 'node_val' and 'edge_val' describing changes
        to node and edge attributes, and 'nodes' and 'edges' full of booleans
        indicating whether a node or edge exists.

        """
        from functools import partial
        if turn_from == turn_to:
            return self.get_turn_delta(branch, turn_from, tick_from, tick_to)
        delta = {}
        graph_objs = self._graph_objs
        if turn_to < turn_from:
            updater = partial(update_backward_window, turn_from, tick_from, turn_to, tick_to)
            gvbranches = self._graph_val_cache.presettings
            nbranches = self._nodes_cache.presettings
            nvbranches = self._node_val_cache.presettings
            ebranches = self._edges_cache.presettings
            evbranches = self._edge_val_cache.presettings
        else:
            updater = partial(update_window, turn_from, tick_from, turn_to, tick_to)
            gvbranches = self._graph_val_cache.settings
            nbranches = self._nodes_cache.settings
            nvbranches = self._node_val_cache.settings
            ebranches = self._edges_cache.settings
            evbranches = self._edge_val_cache.settings

        if branch in gvbranches:
            updater(partial(setgraphval, delta), gvbranches[branch])

        if branch in nbranches:
            updater(partial(setnode, delta), nbranches[branch])

        if branch in nvbranches:
            updater(partial(setnodeval, delta), nvbranches[branch])

        if branch in ebranches:
            updater(partial(setedge, delta, lambda g: graph_objs[g].is_multigraph()), ebranches[branch])

        if branch in evbranches:
            updater(partial(setedgeval, delta, lambda g: graph_objs[g].is_multigraph()), evbranches[branch])

        return delta

    def get_turn_delta(self, branch=None, turn=None, tick_from=0, tick_to=None):
        """Get a dictionary describing changes made on a given turn.

        If ``tick_to`` is not supplied, report all changes after ``tick_from``
        (default 0).

        The keys are graph names. Their values are dictionaries of the graphs'
        attributes' new values, with ``None`` for deleted keys. Also in those graph
        dictionaries are special keys 'node_val' and 'edge_val' describing changes
        to node and edge attributes, and 'nodes' and 'edges' full of booleans
        indicating whether a node or edge exists.

        """
        branch = branch or self.branch
        turn = turn or self.turn
        tick_to = tick_to or self.tick
        delta = {}
        if tick_from < tick_to:
            gvbranches = self._graph_val_cache.settings
            nbranches = self._nodes_cache.settings
            nvbranches = self._node_val_cache.settings
            ebranches = self._edges_cache.settings
            evbranches = self._edge_val_cache.settings
        else:
            gvbranches = self._graph_val_cache.presettings
            nbranches = self._nodes_cache.presettings
            nvbranches = self._node_val_cache.presettings
            ebranches = self._edges_cache.presettings
            evbranches = self._edge_val_cache.presettings

        if branch in gvbranches and turn in gvbranches[branch]:
            for graph, key, value in gvbranches[branch][turn][tick_from:tick_to]:
                if graph in delta:
                    delta[graph][key] = value
                else:
                    delta[graph] = {key: value}

        if branch in nbranches and turn in nbranches[branch]:
            for graph, node, exists in nbranches[branch][turn][tick_from:tick_to]:
                delta.setdefault(graph, {}).setdefault('nodes', {})[node] = bool(exists)

        if branch in nvbranches and turn in nvbranches[branch]:
            for graph, node, key, value in nvbranches[branch][turn][tick_from:tick_to]:
                if (
                    graph in delta and 'nodes' in delta[graph] and
                    node in delta[graph]['nodes'] and not delta[graph]['nodes'][node]
                ):
                    continue
                nodevd = delta.setdefault(graph, {}).setdefault('node_val', {})
                if node in nodevd:
                    nodevd[node][key] = value
                else:
                    nodevd[node] = {key: value}

        graph_objs = self._graph_objs
        if branch in ebranches and turn in ebranches[branch]:
            for graph, orig, dest, idx, exists in ebranches[branch][turn][tick_from:tick_to]:
                if graph_objs[graph].is_multigraph():
                    if (
                        graph in delta and 'edges' in delta[graph] and
                        orig in delta[graph]['edges'] and dest in delta[graph]['edges'][orig]
                        and idx in delta[graph]['edges'][orig][dest]
                        and not delta[graph]['edges'][orig][dest][idx]
                    ):
                        continue
                    delta.setdefault(graph, {}).setdefault('edges', {})\
                        .setdefault(orig, {}).setdefault(dest, {})[idx] = bool(exists)
                else:
                    if (
                        graph in delta and 'edges' in delta[graph] and
                        orig in delta[graph]['edges'] and dest in delta[graph]['edges'][orig]
                        and not delta[graph]['edges'][orig][dest]
                    ):
                        continue
                    delta.setdefault(graph, {}).setdefault('edges', {})\
                        .setdefault(orig, {})[dest] = bool(exists)

        if branch in evbranches and turn in evbranches[branch]:
            for graph, orig, dest, idx, key, value in evbranches[branch][turn][tick_from:tick_to]:
                edgevd = delta.setdefault(graph, {}).setdefault('edge_val', {})\
                    .setdefault(orig, {}).setdefault(dest, {})
                if graph_objs[graph].is_multigraph():
                    if idx in edgevd:
                        edgevd[idx][key] = value
                    else:
                        edgevd[idx] = {key: value}
                else:
                    edgevd[key] = value

        return delta

    def _init_caches(self):
        from collections import defaultdict
        from .cache import Cache, NodesCache, EdgesCache
        self._global_cache = self.query._global_cache = {}
        self._node_objs = WeakValueDictionary()
        self._edge_objs = WeakValueDictionary()
        for k, v in self.query.global_items():
            if k == 'branch':
                self._obranch = v
            elif k == 'turn':
                self._oturn = int(v)
            elif k == 'tick':
                self._otick = int(v)
            else:
                self._global_cache[k] = v
        self._childbranch = defaultdict(set)
        """Immediate children of a branch"""
        self._branches = {}
<<<<<<< HEAD
=======
        """Start time, end time, and parent of each branch"""
>>>>>>> ac3da672
        self._branch_parents = defaultdict(set)
        """Parents of a branch at any remove"""
        self._turn_end = defaultdict(lambda: 0)
        """Tick on which a (branch, turn) ends"""
        self._turn_end_plan = defaultdict(lambda: 0)
        """Tick on which a (branch, turn) ends, even if it hasn't been simulated"""
        self._graph_val_cache = Cache(self)
        self._nodes_cache = NodesCache(self)
        self._edges_cache = EdgesCache(self)
        self._node_val_cache = Cache(self)
        self._edge_val_cache = Cache(self)
        self._graph_objs = {}

    def _load_graphs(self):
        for (graph, typ) in self.query.graphs_types():
            self._graph_objs[graph] = {
                'Graph': Graph,
                'DiGraph': DiGraph,
                'MultiGraph': MultiGraph,
                'MultiDiGraph': MultiDiGraph
            }[typ](self, graph)

    def __init__(
            self,
            dbstring,
            alchemy=True,
            connect_args={},
            validate=False
    ):
        """Make a SQLAlchemy engine if possible, else a sqlite3 connection. In
        either case, begin a transaction.

        """
        self._planning = False
        self._forward = False
        self._no_kc = False
        if not hasattr(self, 'query'):
            self.query = self.query_engine_cls(
                dbstring, connect_args, alchemy,
                getattr(self, 'pack', None), getattr(self, 'unpack', None)
            )
        self.query.initdb()
        # in case this is the first startup
        self._otick = self._oturn = 0
        self._init_caches()
        for (branch, parent, parent_turn, parent_tick, end_turn, end_tick) in self.query.all_branches():
            self._branches[branch] = (parent, parent_turn, parent_tick, end_turn, end_tick)
            self._upd_branch_parentage(parent, branch)
        for (branch, turn, end_tick, plan_end_tick) in self.query.turns_dump():
            self._turn_end[branch, turn] = end_tick
            self._turn_end_plan[branch, turn] = plan_end_tick
        if 'trunk' not in self._branches:
            self._branches['trunk'] = None, 0, 0, 0, 0
        self._load_graphs()
        self._init_load(validate=validate)

    def _upd_branch_parentage(self, parent, child):
        self._childbranch[parent].add(child)
        self._branch_parents[child].add(parent)
        while parent in self._branches:
            parent, _, _, _, _ = self._branches[parent]
            self._branch_parents[child].add(parent)

    def _init_load(self, validate=False):
        if not hasattr(self, 'graph'):
            self.graph = self._graph_objs
        noderows = [
            (graph, node, branch, turn, tick, ex if ex else None)
            for (graph, node, branch, turn, tick, ex)
            in self.query.nodes_dump()
        ]
        self._nodes_cache.load(noderows, validate=validate)
        edgerows = [
            (graph, orig, dest, idx, branch, turn, tick, ex if ex else None)
            for (graph, orig, dest, idx, branch, turn, tick, ex)
            in self.query.edges_dump()
        ]
        self._edges_cache.load(edgerows, validate=validate)
        self._graph_val_cache.load(self.query.graph_val_dump(), validate=validate)
        self._node_val_cache.load(self.query.node_val_dump(), validate=validate)
        self._edge_val_cache.load(self.query.edge_val_dump(), validate=validate)

    def __enter__(self):
        """Enable the use of the ``with`` keyword"""
        return self

    def __exit__(self, *args):
        """Alias for ``close``"""
        self.close()

    def is_parent_of(self, parent, child):
        """Return whether ``child`` is a branch descended from ``parent`` at
        any remove.

        """
        if parent == 'trunk':
            return True
        if child == 'trunk':
            return False
        if child not in self._branches:
            raise ValueError(
                "The branch {} seems not to have ever been created".format(
                    child
                )
            )
        if self._branches[child][0] == parent:
            return True
        return self.is_parent_of(parent, self._branches[child][0])

    def _get_branch(self):
        return self._obranch

    def _set_branch(self, v):
        if self._planning:
            raise ValueError("Don't change branches while planning")
        curbranch, curturn, curtick = self.btt()
        if curbranch == v:
            self._otick = self._turn_end_plan[curbranch, curturn]
            return
        # make sure I'll end up within the revision range of the
        # destination branch
        if v != 'trunk' and v in self._branches:
            parturn = self._branches[v][1]
            if curturn < parturn:
                raise ValueError(
                    "Tried to jump to branch {br}, "
                    "which starts at turn {rv}. "
                    "Go to turn {rv} or later to use this branch.".format(
                        br=v,
                        rv=parturn
                    )
                )
        if v not in self._branches:
            # assumes the present turn in the parent branch has
            # been finalized.
            self.query.new_branch(v, curbranch, curturn, curtick)
            self._branches[v] = curbranch, curturn, curtick, curturn, curtick
            self._upd_branch_parentage(v, curbranch)
<<<<<<< HEAD
=======
            self._turn_end_plan[v, curturn] = self._turn_end[v, curturn] = curtick
>>>>>>> ac3da672
        self._obranch = v
        self._otick = self._turn_end_plan[v, curturn]

    # easier to override things this way
    @property
    def branch(self):
        return self._get_branch()

    @branch.setter
    def branch(self, v):
        self._set_branch(v)

    def _get_turn(self):
        return self._oturn

    def _set_turn(self, v):
        if v == self.turn:
            self._otick = self._turn_end_plan[tuple(self.time)]
            return
        if not isinstance(v, int):
            raise TypeError("turn must be an integer")
        # enforce the arrow of time, if it's in effect
        if self._forward and v < self._oturn:
            raise ValueError("Can't time travel backward in a forward context")
        # first make sure the cursor is not before the start of this branch
        branch = self.branch
        tick = self._turn_end_plan.setdefault((branch, v), 0)
        parent, turn_start, tick_start, turn_end, tick_end = self._branches[branch]
        if branch != 'trunk':
            if v < turn_start:
                raise ValueError(
                    "The turn number {} "
                    "occurs before the start of "
                    "the branch {}".format(v, branch)
                )
        if not self._planning and v > turn_end:
            self._branches[branch] = parent, turn_start, tick_start, v, tick
        self._otick = tick
        self._oturn = v

    # easier to override things this way
    @property
    def turn(self):
        return self._get_turn()

    @turn.setter
    def turn(self, v):
        self._set_turn(v)

    def _get_tick(self):
        return self._otick

    def _set_tick(self, v):
        if not isinstance(v, int):
            raise TypeError("tick must be an integer")
        time = branch, turn = self._obranch, self._oturn
        # enforce the arrow of time, if it's in effect
        if self._forward and v < self._otick:
            raise ValueError("Can't time travel backward in a forward context")
        if v > self._turn_end_plan[time]:
            self._turn_end_plan[time] = v
        if not self._planning:
            if v > self._turn_end[time]:
                self._turn_end[time] = v
            parent, turn_start, tick_start, turn_end, tick_end = self._branches[branch]
            if turn == turn_end and v > tick_end:
                self._branches[branch] = parent, turn_start, tick_start, turn, v
        self._otick = v

    # easier to override things this way
    @property
    def tick(self):
        return self._get_tick()

    @tick.setter
    def tick(self, v):
        self._set_tick(v)

    def btt(self):
        """Return the branch, turn, and tick."""
        return self._obranch, self._oturn, self._otick

    def nbtt(self):
        """Increment the tick and return branch, turn, tick

        Unless we're viewing the past, in which case raise HistoryError.

        Idea is you use this when you want to advance time, which you
        can only do once per branch, turn, tick.

        """
        from .cache import HistoryError
        branch, turn, tick = self.btt()
        tick += 1
        if (branch, turn) in self._turn_end_plan:
            if tick > self._turn_end_plan[branch, turn]:
                self._turn_end_plan[branch, turn] = tick
            else:
                tick = self._turn_end_plan[branch, turn] + 1
        self._turn_end_plan[branch, turn] = tick
        if self._turn_end[branch, turn] > tick:
            raise HistoryError(
                "You're not at the end of turn {}. Go to tick {} to change things".format(
                    turn, self._turn_end[branch, turn]
                )
            )
        parent, turn_start, tick_start, turn_end, tick_end = self._branches[branch]
        if turn < turn_end or (
            turn == turn_end and tick < tick_end
        ):
            raise HistoryError(
                "You're in the past. Go to turn {}, tick {} to change things".format(turn_end, tick_end)
            )
        if not self._planning:
            if turn_end != turn:
                raise HistoryError(
                    "When advancing time outside of a plan, you can't skip turns. Go to turn {}".format(turn_end)
                )
            self._branches[branch] = parent, turn_start, tick_start, turn_end, tick
            self._turn_end[branch, turn] = tick
        self._otick = tick
        return branch, turn, tick

    def commit(self):
        """Write the state of all graphs to the database and commit the transaction.

        Also saves the current branch, turn, and tick.

        """
        self.query.globl['branch'] = self._obranch
        self.query.globl['turn'] = self._oturn
        self.query.globl['tick'] = self._otick
        set_branch = self.query.set_branch
        for branch, (parent, turn_start, tick_start, turn_end, tick_end) in self._branches.items():
            set_branch(branch, parent, turn_start, tick_start, turn_end, tick_end)
        turn_end = self._turn_end
        set_turn = self.query.set_turn
        for (branch, turn), plan_end_tick in self._turn_end_plan.items():
            set_turn(branch, turn, turn_end[branch], plan_end_tick)
        self.query.commit()

    def close(self):
        """Write changes to database and close the connection"""
        self.commit()
        self.query.close()

    def initdb(self):
        """Alias of ``self.query.initdb``"""
        self.query.initdb()

    def _init_graph(self, name, type_s='Graph'):
        if self.query.have_graph(name):
            raise GraphNameError("Already have a graph by that name")
        if name in self.illegal_graph_names:
            raise GraphNameError("Illegal name")
        self.query.new_graph(name, type_s)

    def new_graph(self, name, data=None, **attr):
        """Return a new instance of type Graph, initialized with the given
        data if provided.

        """
        self._init_graph(name, 'Graph')
        g = Graph(self, name, data, **attr)
        self._graph_objs[name] = g
        return g

    def new_digraph(self, name, data=None, **attr):
        """Return a new instance of type DiGraph, initialized with the given
        data if provided.

        """
        self._init_graph(name, 'DiGraph')
        dg = DiGraph(self, name, data, **attr)
        self._graph_objs[name] = dg
        return dg

    def new_multigraph(self, name, data=None, **attr):
        """Return a new instance of type MultiGraph, initialized with the given
        data if provided.

        """
        self._init_graph(name, 'MultiGraph')
        mg = MultiGraph(self, name, data, **attr)
        self._graph_objs[name] = mg
        return mg

    def new_multidigraph(self, name, data=None, **attr):
        """Return a new instance of type MultiDiGraph, initialized with the given
        data if provided.

        """
        self._init_graph(name, 'MultiDiGraph')
        mdg = MultiDiGraph(self, name, data, **attr)
        self._graph_objs[name] = mdg
        return mdg

    def get_graph(self, name):
        """Return a graph previously created with ``new_graph``,
        ``new_digraph``, ``new_multigraph``, or
        ``new_multidigraph``

        """
        if name in self._graph_objs:
            return self._graph_objs[name]
        graphtypes = {
            'Graph': Graph,
            'DiGraph': DiGraph,
            'MultiGraph': MultiGraph,
            'MultiDiGraph': MultiDiGraph
        }
        type_s = self.query.graph_type(name)
        if type_s not in graphtypes:
            raise GraphNameError(
                "I don't know of a graph named {}".format(name)
            )
        g = graphtypes[type_s](self, name)
        self._graph_objs[name] = g
        return g

    def del_graph(self, name):
        """Remove all traces of a graph's existence from the database"""
        # make sure the graph exists before deleting anything
        self.get_graph(name)
        self.query.del_graph(name)
        if name in self._graph_objs:
            del self._graph_objs[name]

    def _iter_parent_btt(self, branch=None, turn=None, tick=None, *, stoptime=None):
        """Private use. Iterate over (branch, turn, tick), where the branch is
        a descendant of the previous (starting with whatever branch is
        presently active and ending at 'trunk'), and the turn is the
        latest revision in the branch that matters.

        Keyword ``stoptime`` may be a branch, in which case iteration will stop
        instead of proceeding into that branch's parent; or it may be a triple,
        ``(branch, turn, tick)``, in which case iteration will stop instead of
        yielding any time before that. The tick may be ``None``, in which case
        iteration will stop instead of yielding the turn.

        """
        branch = branch or self.branch
        trn = self.turn if turn is None else turn
        tck = self.tick if tick is None else tick
        yield branch, trn, tck
        stopbranches = set()
        if stoptime:
            if type(stoptime) is tuple:
                stopbranch = stoptime[0]
                stopbranches.add(stopbranch)
                stopbranches.update(self._branch_parents[stopbranch])
            else:
                stopbranch = stoptime
                stopbranches = self._branch_parents[stopbranch]
        _branches = self._branches
        while branch in _branches:
            # ``par`` is the parent branch;
            # ``(trn, tck)`` is when ``branch`` forked off from ``par``
            (branch, trn, tck, _, _) = _branches[branch]
            if branch in stopbranches and (
                trn < stoptime[1] or (
                    trn == stoptime[1] and (
                        stoptime[2] is None or tck <= stoptime[2]
                    )
                )
            ):
                return
            yield branch, trn, tck

    def _branch_descendants(self, branch=None):
        """Iterate over all branches immediately descended from the current
        one (or the given one, if available).

        """
        branch = branch or self.branch
        for (parent, (child, _, _, _, _)) in self._branches.items():
            if parent == branch:
                yield child

    def _node_exists(self, character, node):
        return self._nodes_cache.contains_entity(character, node, *self.btt())

    def _exist_node(self, character, node, exist=True):
        branch, turn, tick = self.nbtt()
        self.query.exist_node(
            character,
            node,
            branch,
            turn,
            tick,
            True
        )
        self._nodes_cache.store(character, node, branch, turn, tick, exist)

    def _edge_exists(self, character, orig, dest, idx=0):
        return self._edges_cache.contains_entity(
            character, orig, dest, idx, *self.btt()
        )

    def _exist_edge(
            self, character, orig, dest, idx=0, exist=True
    ):
        branch, turn, tick = self.nbtt()
        self.query.exist_edge(
            character,
            orig,
            dest,
            idx,
            branch,
            turn,
            tick,
            exist
        )
        self._edges_cache.store(
            character, orig, dest, idx, branch, turn, tick, exist
        )<|MERGE_RESOLUTION|>--- conflicted
+++ resolved
@@ -498,10 +498,7 @@
         self._childbranch = defaultdict(set)
         """Immediate children of a branch"""
         self._branches = {}
-<<<<<<< HEAD
-=======
         """Start time, end time, and parent of each branch"""
->>>>>>> ac3da672
         self._branch_parents = defaultdict(set)
         """Parents of a branch at any remove"""
         self._turn_end = defaultdict(lambda: 0)
@@ -640,10 +637,7 @@
             self.query.new_branch(v, curbranch, curturn, curtick)
             self._branches[v] = curbranch, curturn, curtick, curturn, curtick
             self._upd_branch_parentage(v, curbranch)
-<<<<<<< HEAD
-=======
             self._turn_end_plan[v, curturn] = self._turn_end[v, curturn] = curtick
->>>>>>> ac3da672
         self._obranch = v
         self._otick = self._turn_end_plan[v, curturn]
 
