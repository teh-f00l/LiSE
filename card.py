import pyglet
import rumor
<<<<<<< HEAD
from util import SaveableMetaclass, stringlike
from style import PatternHolder
=======
from util import SaveableMetaclass, stringlike, dictify_row
>>>>>>> 90925ca5

"""Rectangle shaped widget with picture on top and words on bottom."""


class Card:
    __metaclass__ = SaveableMetaclass
    tables = [
        (
            "card",
            {
                "name": "text not null",
                "display_name": "text not null",
                "image": "text",
                "text": "text",
                "style": "text"},
            ("name",),
            {
                "image": ("img", "name"),
                "style": ("style", "name")},
            []
            )
    ]

    def __init__(self, db, name, display_name, image, text, style):
        self.db = db
        self.name = name
        self._display_name = display_name
        self.img = image
        self._text = text
        self.style = style
        self.db.carddict[self.name] = self

    def unravel(self):
        if stringlike(self.img):
            self.img = self.db.imgdict[self.img]
        if self._text[0] == "@":
            self.text = self.db.get_text(self._text[1:])
        else:
            self.text = self._text
        if self._display_name[0] == "@":
            self.display_name = self.db.get_text(self._display_name[1:])
        else:
            self.display_name = self._display_name
        if stringlike(self.style):
            self.style = self.db.get_style(self.style)

    def get_tabdict(self):
        if self.img is None:
            imgn = None
        else:
            imgn = str(self.img)
        stylen = str(self.style)
        return {
            "card": {
                "name": self.name,
                "display_name": self._display_name,
                "img": imgn,
                "text": self._text,
                "style": stylen}
        }

    def get_widget(self, x, y):
        r = CardWidget(self.db, self.name, x, y)
        r.unravel()
        return r


class TextHolder:
    def __init__(self, cardwidget):
        self.cardwidget = cardwidget
        self.bgimage = None
        self.bgsprite = None
        self.label = None

    def __getattr__(self, attrn):
        if attrn == "width":
            return self.cardwidget.width - 2 * self.cardwidget.style.spacing
        elif attrn == "height":
            if isinstance(self.cardwidget.base.img, pyglet.image.AbstractImage):
                return self.cardwidget.height / 2 - 2 * self.cardwidget.style.spacing
            else:
                return self.cardwidget.height - 2 * self.cardwidget.style.spacing
        elif attrn == "window_left":
            return self.cardwidget.x + self.cardwidget.style.spacing
        elif attrn == "window_right":
            return self.window_left + self.width
        elif attrn == "window_bot":
            return self.cardwidget.window_bot + self.cardwidget.style.spacing
        elif attrn == "window_top":
            return self.window_bot + self.height
        else:
            return getattr(self.cardwidget, attrn)


class CardWidget:
    def __init__(self, base, x, y):
        self.base = base
        self.x = x
        self.y = y
        self.db = self.base.db
        self.grabpoint = None
        self.visible = True
        self.interactive = True
        self.hovered = False
        self.tweaks = 0
        self.pats = PatternHolder(self.base.style)
        self.bgimage = None
        self.bgsprite = None
        self.textholder = TextHolder(self)
        self.imgsprite = None

    def __getattr__(self, attrn):
        if attrn == 'img':
            return self.base.img
        elif attrn == 'display_name':
            return self.base.display_name
        elif attrn == 'name':
            return self.base.name
        elif attrn == 'text':
            return self.base.text
        elif attrn == 'style':
            return self.base.style
        elif attrn == 'width':
            if self.img is None:
                # Just a default width for now
                return 128
            else:
                # The width of the image plus some gutterspace on each side
                return self.img.width + self.style.spacing * 2
        elif attrn == 'height':
            # The height of the text should be the same as that of the
            # image. There should be a gutter between the two, as well
            # as at the top and the bottom. The top gutter is tall
            # enough for a regular gutter and also a single line of
            # text.
            if self.img is None:
                return 256
            else:
                return (
                    self.img.width * 2 +
                    self.style.spacing * 3 +
                    self.style.fontsize)
        elif attrn == 'window_left':
            return self.x
        elif attrn == 'window_right':
            return self.x + self.width
        elif atttrn == 'window_bot':
            return self.y
        elif attrn == 'window_top':
            return self.y + self.height
        else:
            return getattr(self.base, attrn)

    def __hash__(self):
        return hash(self.get_state_tup())

    def unravel(self):
        if self.base is None:
            self.base = self.db.get_card(self.name)
        self.base.unravel()

    def save(self):
        self.base.save()

    def toggle_visibility(self):
        self.visible = not self.visible
        self.tweaks += 1

    def hide(self):
        if self.visible:
            self.toggle_visibility()

    def show(self):
        if not self.visible:
            self.toggle_visibility()

    def move_with_mouse(self, x, y, dx, dy, buttons, modifiers):
        if self.grabpoint is None:
            self.grabpoint = (x - self.x, y - self.y)
        (grabx, graby) = self.grabpoint
        self.x = x - grabx + dx
        self.y = y - graby + dy

    def dropped(self, x, y, button, modifiers):
        self.grabpoint = None

    def get_state_tup(self):
        return (
            self.name,
            self.display_name,
            self.text,
            self.img,
            self.visible,
            self.interactive,
            self.hovered,
            self.tweaks)


class HandIterator:
    def __init__(self, hand):
        self.i = 0
        self.hand = hand

    def __iter__(self):
        return self

    def next(self):
        try:
            r = self.hand[self.i]
        except IndexError:
            raise StopIteration
        self.i += 1
        return r


class Hand:
    __metaclass__ = SaveableMetaclass
    tables = [
        (
            "hand_card",
            {
                "hand": "text not null",
                "idx": "integer not null",
                "card": "text not null"},
            ("hand", "idx"),
            {"card": ("card", "name")},
            ("idx>=0",)
        ),
        (
            "hand_board",
            {
                "hand": "text not null",
                "board": "text not null",
                "visible": "boolean default 1",
                "interactive": "boolean default 1",
                "style": "text not null default 'SmallLight'",
                "left": "float default 0.3",
                "right": "float default 0.6",
                "bot": "float default 0.0",
                "top": "float default 0.3"},
            ("hand", "board"),
            {
                "hand": ("hand_card", "hand"),
                "board": ("board", "dimension"),
                "style": ("style", "name")},
            ("left>=0.0", "left<=1.0", "right>=0.0", "right<=1.0",
             "bot>=0.0", "bot<=1.0", "top>=0.0", "top<=1.0",
             "right>left", "top>bot")
        )
    ]
    def __init__(self, db, name, board, visible, interactive, style, left, right, bot, top):
        self.db = db
        self.name = name
        self.board = board
        self._visible = visible
        self._interactive = interactive
        self.style = style
        self._left = left
        self._right = right
        self._bot = bot
        self._top = top
        self.db.handdict[self.name] = self
        self.carddict = None
        self.oldstate = None
        self.pats = PatternHolder(self.style)

    def __hash__(self):
        return hash(self.get_state_tup())

    def __iter__(self):
        return HandIterator(self)

    def __getattr__(self, attrn):
        if attrn == "visible":
            return self._visible and hasattr(self.board, 'gw')
        elif attrn == "interactive":
            return self._interactive
        elif attrn == "window":
            # may raise AttributeError if the board has been loaded
            # but not yet assigned to any game window
            return self.board.gw.window
        elif attrn == "window_left":
            try:
                return int(self._left * self.window.width)
            except AttributeError:
                return 0
        elif attrn == "window_right":
            try:
                return int(self._right * self.window.width)
            except AttributeError:
                return 0
        elif attrn == "window_bot":
            try:
                return int(self._bot * self.window.height)
            except AttributeError:
                return 0
        elif attrn == "window_top":
            try:
                return int(self._top * self.window.height)
            except AttributeError:
                return 0
        else:
            raise AttributeError(
                "Hand has no attribute named {0}".format(attrn))

    def __getitem__(self, key):
        if isinstance(key, int):
            i = self._translate_index(key)
            return self.cards[i]
        else:
            return self.carddict[key]

    def __len__(self):
        if self.carddict is None:
            return -1
        else:
            return len(self.carddict)

    def __str__(self):
        return self.name

    def _translate_index(self, idx):
        if idx > 0 and idx < len(self):
            return idx
        elif idx >= len(self):
            raise IndexError(
                "Index {0} in Hand {1} out of range.".format(
                    idx, self.name))
        while idx < 0:
            idx += len(self)
        return idx

    def get_state_tup(self):
        cardbits = []
        for card in self.cards:
            cardbits.extend(iter(card.get_state_tup()))
        return (
            self._visible,
            self._interactive,
            self._left,
            self._right,
            self._bot,
            self._top,
            hash(tuple(card_hashes)))

    def unravel(self):
        if stringlike(self.board):
            self.board = self.db.boarddict[self.board]
        if str(self) not in self.db.handcarddict:
            self.db.handcarddict[str(self)] = {}
        self.carddict = db.handcarddict[str(self)]

    def append(self, card):
        idx = len(self)
        self.carddict[idx] = card
        card.idx = idx

    def insert(self, i, card):
        for j in xrange(i, len(self)-1):
            self.carddict[j+1] = self.carddict[j]
        self.carddict[i] = card

    def remove(self, card):
        i = card.idx
        del self.carddict[i]
        for j in xrange(i+1, len(self)-1):
            self.carddict[j-1] = self.carddict[j]

    def index(self, card):
        return card.idx

    def pop(self, i=-1):
        r = self[i]
        self.remove(r)
        return r

    def adjust(self):
        if len(self) == 0:
            return
        windobot = self.window_bot + self.style.spacing
        prev_right = self.window_left
        for card in iter(self):
            card.x = prev_right + self.style.spacing
            prev_right = card.x + card.width
            card.y = windobot

    def unravel(self):
        if self.carddict is None:
            if 
        for card in self.carddict.itervalues():
            card.unravel()


cards_qryfmt = (
    """SELECT {0} FROM card WHERE name IN ({1})""".format(
        ", ".join(Card.colns), "{0}"))

def read_cards(db, names):
    qryfmt = cards_qryfmt
    qrystr = qryfmt.format(", ".join(["?"] * len(names)))
    db.c.execute(qrystr, tuple(names))
    r = {}
    for row in db.c:
        rowdict = dictify_row(row, Card.colns)
        rowdict["db"] = db
        r[rowdict["name"]] = Card(**rowdict)
    return r


def load_cards(db, names):
    r = read_cards(db, names)
    for card in r.itervalues():
        card.unravel()
    return r

hand_card_qryfmt = (
    """SELECT {0} FROM hand_card JOIN card WHERE hand IN ({1})""".format(
        "hand, idx, card, " + ", ".join(Card.valns), "{0}"))

hand_card_colns = ["hand", "idx", "card"] + Card.valns

def read_cards_in_hands(db, handnames):
    qryfmt = hand_card_qryfmt
    qrystr = qryfmt.format(", ".join(["?"] * len(handnames)))
    db.c.execute(qrystr, tuple(handnames))
    r = {}
    cards = set()
    for handname in handnames:
        r[handname] = []
    for row in db.c:
        rowdict = dictify_row(row, hand_card_colns)
        rowdict["db"] = db
        handn = rowdict["hand"]
        cardn = rowdict["card"]
        idx = rowdict["idx"]
        while len(r[handn]) <= idx:
            r[handn].append(None)
        r[handn][idx] = cardn
        cards.add(cardn)
    read_cards(db, tuple(cards))
    for (handn, cardl) in r.iteritems():
        for i in xrange(0, len(cardl)-1):
            cardl[i] = db.carddict[cardl[i]]
        db.handcarddict[handn] = cardl
    return r

hands_qryfmt = (
    """SELECT {0} FROM hand_board WHERE board IN ({1})""".format(
        ", ".join(Hand.colnames["hand_board"]), "{0}"))

def read_hands_in_boards(db, boardnames):
    qryfmt = hands_qryfmt
    qrystr = qryfmt.format(", ".join(["?"] * len(boardnames)))
    db.c.execute(qrystr, tuple(boardnames))
    r = {}
    handns = set()
    for boardname in boardnames:
        r[boardname] = {}
    for row in db.c:
        rowdict = dictify_row(row, Hand.colnames["hand_board"])
        rowdict["db"] = db
        boardname = rowdict["board"]
        handname = rowdict["hand"]
        handns.add(handname)
        rowdict["name"] = handname
        del rowdict["hand"]
        r[boardname][handname] = Hand(**rowdict)
    read_cards_in_hands(db, tuple(handns))
    return r<|MERGE_RESOLUTION|>--- conflicted
+++ resolved
@@ -1,11 +1,6 @@
 import pyglet
 import rumor
-<<<<<<< HEAD
-from util import SaveableMetaclass, stringlike
-from style import PatternHolder
-=======
 from util import SaveableMetaclass, stringlike, dictify_row
->>>>>>> 90925ca5
 
 """Rectangle shaped widget with picture on top and words on bottom."""
 
