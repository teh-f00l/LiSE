# This file is part of LiSE, a framework for life simulation games.
# Copyright (c) Zachary Spector,  zacharyspector@gmail.com
"""A base class for nodes that can be in a character.

Every actual node that you're meant to use will be a place or
thing. This module is for what they have in common.

"""
from collections import Mapping

import gorm.graph
from gorm.reify import reify

from .util import getatt
from .query import StatusAlias
from .bind import TimeDispatcher
from . import rule


class RuleMapping(rule.RuleMapping):
    """Version of :class:`LiSE.rule.RuleMapping` that works more easily
    with a node.

    """
    def __init__(self, node):
        """Initialize with node's engine, character, and rulebook."""
        super().__init__(node.engine, node.rulebook)
        self.node = node

    character = getatt('node.character')

    def __iter__(self):
        if self.engine.caching:
            for (rule, active) in self.node._rule_names_activeness():
                if active:
                    yield rule
            return
        return self.engine.db.node_rules(
            self.character.name,
            self.name,
            *self.engine.time
        )


class UserMapping(Mapping):
    """A mapping of the characters that have a particular node as an avatar.

    Getting characters from here isn't any better than getting them from
    the engine direct, but with this you can do things like use the
    .get() method to get a character if it's a user and otherwise
    get something else; or test whether the character's name is in
    the keys; and so on.

    """
    def __init__(self, node):
        """Store the node"""
        self.node = node

    engine = getatt('node.engine')

    def __iter__(self):
        yield from self.node._user_names()

    def __len__(self):
        return len(self.node._user_names())

    def __getitem__(self, k):
        if k not in self.node._user_names():
            raise KeyError("{} not used by {}".format(
                self.node.name, k
            ))
        return self.engine.character[k]


class Node(gorm.graph.Node, rule.RuleFollower, TimeDispatcher):
<<<<<<< HEAD
    """The fundamental graph component, which edges (in LiSE, "portals")
    go between.

    Every LiSE node is either a thing or a place. They share in common
    the abilities to follow rules; to be connected by portals; and to
    contain things.

    """
=======
    """Superclass for both Thing and Place"""
    @property
    def _cache(self):
        return self._dispatch_cache

>>>>>>> 5fb41193
    def _rule_names_activeness(self):
        if self.engine.caching:
            cache = self.engine._active_rules_cache[self._get_rulebook_name()]
            for rule in cache:
                for (branch, tick) in self.engine._active_branches():
                    if branch not in cache[rule]:
                        continue
                    try:
                        yield (
                            rule,
                            cache[rule][branch][tick]
                        )
                        break
                    except ValueError:
                        continue
            return
        return self.engine.db.current_rules_node(
            self.character.name,
            self.name,
            *self.engine.time
        )

    def _get_rule_mapping(self):
        return RuleMapping(self)

    def _get_rulebook_name(self):
        if self.engine.caching:
            cache = self.engine._nodes_rulebooks_cache
            if (
                    self.character.name not in cache or
                    self.name not in cache[self.character.name]
            ):
                return (self.character.name, self.name)
            return cache[self.character.name][self.name]
        try:
            return self.engine.db.node_rulebook(
                self.character.name,
                self.name
            )
        except KeyError:
            self.engine.db.set_node_rulebook(
                self.character.name,
                self.name,
                (self.character.name, self.name)
            )
            return (self.character.name, self.name)

    def _get_rulebook(self):
        return rule.RuleBook(
            self.engine,
            self._get_rulebook_name()
        )

    def _set_rulebook_name(self, v):
        self.engine.db.set_node_rulebook(
            self.character.name,
            self.name,
            v
        )

    def _user_names(self):
        if self.engine.caching:
            cache = self.engine._avatarness_cache.user_order[self.character.name][self.name]
            for user in cache:
                for (branch, tick) in self.engine._active_branches():
                    try:
                        if cache[user][branch][tick]:
                            yield user
                        break
                    except KeyError:
                        continue
            return
        yield from self.engine.db.avatar_users(
            self.character.name,
            self.name,
            *self.engine.time
        )

    @reify
    def user(self):
        return UserMapping(self)

    @property
    def portal(self):
        """Return a mapping of portals to other nodes."""
        return self.character.portal[self.name]

    def __init__(self, character, name):
        """Store character and name, and initialize caches"""
        self.character = character
        self.engine = character.engine
        self.gorm = self.engine
        self.graph = self.character
        self.name = self.node = name
        if self.engine.caching:
            (branch, tick) = self.engine.time
            self._dispatch_cache = self.engine._node_val_cache[self.character.name][self.name]

    def __iter__(self):
        yield from super().__iter__()
        yield from self.extrakeys
        return

    def __contains__(self, k):
        """Handle extra keys, then delegate."""
        if k in self.extrakeys:
            return True
        return super().__contains__(k)

    def __setitem__(self, k, v):
        super().__setitem__(k, v)
        self.dispatch(k, v)

    def __delitem__(self, k):
        super().__delitem__(k)
        self.dispatch(k, None)

    def _portal_dests(self):
        """Iterate over names of nodes you can get to from here"""
        if self.engine.caching:
            cache = self.engine._edges_cache[self.character.name][self.name]
            (branch, tick) = self.engine.time
            for nodeB in cache:
                try:
                    if cache[nodeB][0][branch][tick]:
                        yield nodeB
                except (KeyError, ValueError):
                    continue
            return
        yield from self.engine.db.nodeBs(
            self.character.name,
            self.name,
            *self.engine.time
        )

    def _portal_origs(self):
        """Iterate over names of nodes you can get here from"""
        if self.engine.caching:
            cache = self.engine._edges_cache[self.character.name]
            (branch, tick) = self.engine.time
            for nodeA in cache:
                if self.name not in cache[nodeA]:
                    continue
                try:
                    if cache[nodeA][self.name][0][branch][tick]:
                        yield nodeA
                except (KeyError, ValueError):
                    continue
            return
        yield from self.engine.db.nodeAs(
            self.character.name,
            self.name,
            *self.engine.time
        )

    def portals(self):
        """Iterate over :class:`Portal` objects that lead away from me"""
        for destn in self._portal_dests():
            yield self.character.portal[self.name][destn]

    def preportals(self):
        """Iterate over :class:`Portal` objects that lead to me"""
        for orign in self._portal_origs():
            yield self.character.preportal[self.name][orign]

    def contents(self):
        """Iterate over :class:`Thing` objects located in me"""
        for thing in self.character.thing.values():
            if thing['location'] == self.name:
                yield thing

    def delete(self):
        """Get rid of this, starting now.

        Apart from deleting the node, this also informs all its users
        that it doesn't exist and therefore can't be their avatar
        anymore.

        """
        if self.name in self.character.portal:
            del self.character.portal[self.name]
        if self.name in self.character.preportal:
            del self.character.preportal[self.name]
        for contained in list(self.contents()):
            contained.delete()
        for user in list(self.user.values()):
            user.del_avatar(self.character.name, self.name)
        (branch, tick) = self.engine.time
        self.engine.db.exist_node(
            self.character.name,
            self.name,
            branch,
            tick,
            False
        )
        if self.engine.caching:
            self.engine._nodes_cache[self.character.name][self.name][branch][tick] = False

    def one_way_portal(self, other, **stats):
        """Connect a portal from here to another node, and return it."""
        return self.character.new_portal(
            self, other, symmetrical=False, **stats
        )

    def one_way(self, other, **stats):
        """Connect a portal from here to another node, and return it."""
        return self.one_way_portal(other, **stats)

    def two_way_portal(self, other, **stats):
        """Connect these nodes with a two-way portal and return it."""
        return self.character.new_portal(
            self, other, symmetrical=True, **stats
        )

    def two_way(self, other, **stats):
        """Connect these nodes with a two-way portal and return it."""
        return self.two_way_portal(other, **stats)

    def new_thing(self, name, statdict={}, **stats):
        """Create a new thing, located here, and return it."""
        return self.character.new_thing(
            name, self.name, None, statdict, **stats
        )

    def historical(self, stat):
        return StatusAlias(
            entity=self,
            stat=stat
        )

    def __bool__(self):
        return self.name in self.character.node

    def __eq__(self, other):
        return (
            isinstance(other, Node) and
            self.character == other.character and
            self.name == other.name
        )

    def __hash__(self):
        return hash((self.character.name, self.name))<|MERGE_RESOLUTION|>--- conflicted
+++ resolved
@@ -73,7 +73,6 @@
 
 
 class Node(gorm.graph.Node, rule.RuleFollower, TimeDispatcher):
-<<<<<<< HEAD
     """The fundamental graph component, which edges (in LiSE, "portals")
     go between.
 
@@ -82,13 +81,10 @@
     contain things.
 
     """
-=======
-    """Superclass for both Thing and Place"""
     @property
     def _cache(self):
         return self._dispatch_cache
 
->>>>>>> 5fb41193
     def _rule_names_activeness(self):
         if self.engine.caching:
             cache = self.engine._active_rules_cache[self._get_rulebook_name()]
