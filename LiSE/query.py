--- conflicted
+++ resolved
@@ -41,12 +41,9 @@
 
     def func_table_iter(self, tbl):
         return self.sql('func_{}_iter'.format(tbl))
-<<<<<<< HEAD
-=======
 
     def func_table_name_plaincode(self, tbl):
         return self.sql('func_{}_name_plaincode'.format(tbl))
->>>>>>> f6179b0f
 
     def func_table_contains(self, tbl, key):
         for row in self.sql('func_{}_get'.format(tbl), key):
