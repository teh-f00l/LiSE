#: kivy 1.8

#: import lisepathl LiSE.__path__
#: import solarized LiSE.gui.style.solarized
#: import _ LiSE.util.passthru
#: import sep os.sep
<TabbedPanel>:
    do_default_tab: False
<<<<<<< HEAD
=======
<CharSheetAdder>:
    StackLayout:
        Label:
            size_hint_y: 0.05
            text: _("Add an item to the character sheet")
        TabbedPanel:
            id: panel
            size_hint_y: 0.9
            default_tab: tables
            TabbedPanelItem:
                id: tables
                text: root.get_text(_('Tables'))
                TabbedPanel:
                    id: tables_panel
                    TabbedPanelItem:
                        id: thing_tab
                        text: root.get_text(_('Thing'))
                        StackLayout:
                            StackLayout:
                                size_hint_x: 0.5
                                Label:
                                    text: root.get_text(_("Pick things."))
                                    size_hint_y: 0.1
                                ThingListView:
                                    id: thing_tab_thing
                                    charsheet: root.charsheet
                                    size_hint_y: 0.3
                            StackLayout:
                                size_hint_x: 0.5
                                Label:
                                    text: root.get_text(_("Pick stats of things."))
                                    size_hint_y: 0.1
                                NounStatListView:
                                    id: thing_tab_stat
                                    charsheet: root.charsheet
                                    size_hint_y: 0.8
                                    specialitems: ["location"]
                                    nounitems: thing_tab_thing.selection
                                    charsheet: root.charsheet
                                StackLayout:
                                    size_hint_y: 0.1
                                    TextInput:
                                        id: thing_tab_stat_in
                                        size_hint_x: 0.8
                                        hint_text: root.get_text(_("New stat name"))
                                    ClosetButton:
                                        id: thing_tab_stat_add
                                        closet: root.closet
                                        symbolic: True
                                        stringname: _("@add")
                                        fun: thing_tab_stat.add_stat
                                        arg: thing_tab_stat_in.text
                    TabbedPanelItem:
                        id: place_tab
                        text: root.get_text(_('Place'))
                        StackLayout:
                            StackLayout:
                                size_hint_x: 0.5
                                Label:
                                    text: root.get_text(_("Pick places."))
                                    size_hint_y: 0.1
                                PlaceListView:
                                    id: place_tab_place
                                    charsheet: root.charsheet
                                    size_hint_y: 0.9
                            StackLayout:
                                size_hint_x: 0.5
                                Label:
                                    text: root.get_text(_("Pick stats of places."))
                                    size_hint_y: 0.1
                                NounStatListView:
                                    id: place_tab_stat
                                    charsheet: root.charsheet
                                    nounitems: place_tab_place.selection
                                    size_hint_y: 0.8
                                StackLayout:
                                    size_hint_y: 0.1
                                    TextInput:
                                        id: place_tab_stat_in
                                        size_hint_x: 0.8
                                        hint_text: root.get_text(_("New stat name"))
                                    ClosetButton:
                                        id: place_tab_stat_add
                                        closet: root.closet
                                        symbolic: True
                                        stringname: _("@add")
                                        fun: place_tab_stat.add_stat
                                        arg: place_tab_stat_in.text
                    TabbedPanelItem:
                        id: portal_tab
                        text: root.get_text(_('Portal'))
                        StackLayout:
                            StackLayout:
                                size_hint_x: 0.5
                                Label:
                                    text: root.get_text(_("Pick portals."))
                                    size_hint_y: 0.1
                                PortalListView:
                                    id: portal_tab_portal
                                    charsheet: root.charsheet
                                    size_hint_y: 0.9
                            StackLayout:
                                size_hint_x: 0.5
                                Label:
                                    text: root.get_text(_("Pick stats of portals."))
                                    size_hint_y: 0.1
                                NounStatListView:
                                    id: portal_tab_stat
                                    charsheet: root.charsheet
                                    specialitems: ["origin", "destination"]
                                    nounitems: portal_tab_portal.selection
                                    size_hint_y: 0.8
                                StackLayout:
                                    size_hint_y: 0.1
                                    TextInput:
                                        id: portal_tab_stat_in
                                        size_hint_x: 0.8
                                        hint_text: root.get_text(_("New stat name"))
                                    ClosetButton:
                                        id: portal_tab_stat_add
                                        closet: root.closet
                                        symbolic: True
                                        stringname: _("@add")
                                        fun: portal_tab_stat.add_stat
                                        arg: portal_tab_stat_in.text
                    TabbedPanelItem:
                        id: char_tab
                        text: root.get_text(_('Character'))
                        StackLayout:
                            Label:
                                text: root.get_text(_("Pick stats of the character."))
                                size_hint_y: 0.1
                            StatListView:
                                id: char_tab_stat
                                charsheet: root.charsheet
                                size_hint_y: 0.8
                            StackLayout:
                                size_hint_y: 0.1
                                TextInput:
                                    id: char_tab_stat_in
                                    size_hint_x: 0.8
                                    hint_text: root.get_text(_("New stat name"))
                                ClosetButton:
                                    id: char_tab_stat_add
                                    closet: root.closet
                                    symbolic: True
                                    stringname: _("@add")
                                    fun: char_tab_stat.add_stat
                                    arg: char_tab_stat_in.text
            TabbedPanelItem:
                id: calendars
                text: root.get_text(_('Calendars'))
                TabbedPanel:
                    id: calendars_panel
                    TabbedPanelItem:
                        id: thing_cal
                        text: root.get_text(_('Thing'))
                        BoxLayout:
                            StackLayout:
                                size_hint_x: 0.5
                                Label:
                                    text: root.get_text(_("Pick a thing."))
                                    size_hint_y: 0.1
                                ThingListView:
                                    id: thing_cal_thing
                                    charsheet: root.charsheet
                                    selection_mode: 'single'
                                    size_hint_y: 0.9
                            StackLayout:
                                size_hint_x: 0.5
                                Label:
                                    text: root.get_text(_("Pick one of its stats."))
                                    size_hint_y: 0.1
                                NounStatListView:
                                    id: thing_cal_stat
                                    charsheet: root.charsheet
                                    specialitems: ["location"]
                                    nounitems: thing_cal_thing.selection
                                    selection_mode: 'single'
                                    size_hint_y: 0.8
                                StackLayout:
                                    size_hint_y: 0.1
                                    TextInput:
                                        id: thing_cal_stat_in
                                        hint_text: root.get_text(_("New stat name"))
                                        size_hint_x: 0.8
                                    ClosetButton:
                                        id: thing_cal_stat_add
                                        symbolic: True
                                        stringname: _("@add")
                                        closet: root.closet
                                        args: [thing_cal_thing.selection[0], thing_cal_stat_in.text] if thing_cal_thing.selection else []
                    TabbedPanelItem:
                        id: place_cal
                        text: root.get_text(_('Place'))
                        StackLayout:
                            StackLayout:
                                size_hint_x: 0.5
                                Label:
                                    text: root.get_text(_("Pick a place."))
                                    size_hint_y: 0.1
                                PlaceListView:
                                    id: place_cal_place
                                    charsheet: root.charsheet
                                    selection_mode: 'single'
                                    size_hint_y: 0.9
                            StackLayout:
                                size_hint_x: 0.5
                                Label:
                                    text: root.get_text(_("Pick one of its stats."))
                                    size_hint_y: 0.1
                                NounStatListView:
                                    id: place_cal_stat
                                    charsheet: root.charsheet
                                    nounitems: place_cal_place.selection
                                    selection_mode: 'single'
                                    size_hint_y: 0.8
                                StackLayout:
                                    size_hint_y: 0.1
                                    TextInput:
                                        id: place_cal_stat_in
                                        hint_text: root.get_text(_("New stat name"))
                                        size_hint_x: 0.8
                                    ClosetButton:
                                        id: place_cal_stat_add
                                        closet: root.closet
                                        symbolic: True
                                        fun: root.confirm
                                        args: [place_cal_place.selection[0], place_cal_stat_in.text] if place_cal_place.selection else []
                    TabbedPanelItem:
                        id: portal_cal
                        text: root.get_text(_('Portal'))
                        StackLayout:
                            StackLayout:
                                size_hint_x: 0.5
                                Label:
                                    text: root.get_text(_("Pick a portal."))
                                    size_hint_y: 0.1
                                PortalListView:
                                    id: portal_cal_portal
                                    charsheet: root.charsheet
                                    selection_mode: 'single'
                                    size_hint_y: 0.9
                            StackLayout:
                                size_hint_x: 0.5
                                Label:
                                    text: root.get_text(_("Pick one of its stats."))
                                    size_hint_y: 0.1
                                NounStatListView:
                                    id: portal_cal_stat
                                    charsheet: root.charsheet
                                    specialitems: ["origin", "destination"]
                                    nounitems: portal_cal_portal.selection
                                    selection_mode: 'single'
                                    size_hint_y: 0.8
                                StackLayout:
                                    size_hint_y: 0.1
                                    TextInput:
                                        id: portal_cal_stat_in
                                        hint_text: root.get_text(_("New stat name"))
                                        size_hint_x: 0.8
                                    ClosetButton:
                                        id: portal_cal_stat_add
                                        closet: root.closet
                                        symbolic: True
                                        fun: root.confirm
                                        args: [portal_cal_portal.selection[0], portal_cal_stat_in.text] if portal_cal_portal.selection else []
                    TabbedPanelItem:
                        id: char_cal
                        text: root.get_text(_('Character'))
                        StackLayout:
                            Label:
                                text: root.get_text(_("Pick a stat."))
                                size_hint_y: 0.1
                            StatListView:
                                id: char_cal_stat
                                charsheet: root.charsheet
                                selection_mode: 'single'
                                size_hint_y: 0.8
                            StackLayout:
                                size_hint_y: 0.1
                                TextInput:
                                    id: char_cal_stat_in
                                    hint_text: root.get_text(_("New stat name"))
                                    size_hint_x: 0.8
                                ClosetButton:
                                    id: char_cal_stat_add
                                    closet: root.closet
                                    symbolic: True
                                    stringname: _("@add")
                                    fun: root.confirm
                                    args: [char_cal_stat_in.text]
        ConfirmOrCancel:
            cancel: root.dismiss
            confirm: root.confirm
>>>>>>> 7cb198d6
<CueCard>:
    Label:
        id: l
        text_size: root.size
        color: solarized["base0"]
        pos: root.pos
        size: root.size
        halign: 'center'
        valign: 'middle'
        canvas.before:
            Color:
                rgba: solarized["base02"]
            Rectangle:
                pos: l.pos
                size: l.size
<<<<<<< HEAD
<SwatchBox>:
    orientation: 'vertical'
<TogSwatch,FrobSwatch>:
    text_size: (self.width, self.height * 0.9)
    halign: 'center'
    multiline: True
    size_hint: (None, None)
=======
<LoadImgDialog>:
    BoxLayout:
        size: root.size
        pos: root.pos
        orientation: "vertical"
        FileChooserListView:
            id: filechooser
        BoxLayout:
            size_hint_y: None
            height: 30
            ClosetButton:
                closet: root.closet
                stringname: _("Cancel")
                on_release: root.cancel()
            ClosetButton:
                closet: root.closet
                stringname: _("Load")
                on_release: root.load(filechooser.path, filechooser.selection)
<MenuIntInput>:
    padding: [12, 12, 12, 0]
    font_size: 26
<ConfirmOrCancel>:
    size_hint_y: None
    height: 30
    Button:
        text: _("Cancel")
        on_release: root.cancel()
    Button:
        text: _("Confirm")
        on_release: root.confirm()
<TogSwatch,FrobSwatch>:
    size_hint: (None, None)
    Image:
        texture: root.img.texture
        size_hint: (None, None)
        size: root.img.size
        center: root.center
<TableHeader>:
    height: 30
<TableBody>:
    height: 20
<CharStatTableView>:
    CharStatTableContent:
        closet: root.character.closet
<GamePiece>:
    imgs: list(self.closet.iter_graphic_imgs(self.graphic_name)) if self.closet and self.graphic_name else []
    offset_x: self.graphic_bone.offset_x if self.graphic_bone else 0
    offset_y: self.graphic_bone.offset_y if self.graphic_bone else 0
<LiSELayout>:
    #: import stiffscroll kivy.garden.stiffscroll.StiffScrollEffect
    menu: menu
    charsheet: charsheet
    board: board
    BoardView:
        id: board_view
        board: board
        effect_cls: stiffscroll
        Board:
            id: board
            facade: root.app.closet.get_character(root.app.observed_name).get_facade(root.app.closet.get_character(root.app.observer_name))
            host: root.app.closet.get_character(root.app.host_name)
    CueCard:
        id: prompt
        closet: root.app.closet
        pos_hint: {'x': 0.1, 'top': 1}
        size_hint: (None, None)
        size: (400, 26)
    CharSheet:
        id: charsheet
        character: root.app.closet.get_character(root.app.observed_name)
        observer: root.app.closet.get_character(root.app.observer_name)
        pos_hint: {'x': 0.7, 'y': 0.0}
        size_hint: (0.3, 1.0)
    BoxLayout:
        id: menu
        size_hint: (0.1, 1)
        orientation: 'vertical'
        spacing: 10
        ClosetButton:
            closet: root.app.closet
            stringname: _("Place...")
            fun: root.show_spot_menu
        ClosetButton:
            closet: root.app.closet
            stringname: _("Portal...")
            fun: root.make_arrow
        ClosetButton:
            closet: root.app.closet
            stringname: _("Thing...")
            fun: root.show_pawn_menu
        ClosetButton:
            closet: root.app.closet
            symbolic: True
            stringname: _("@starttime")
            fun: root.normal_speed
        ClosetButton:
            closet: root.app.closet
            symbolic: True
            stringname: _("@reversetime")
            fun: root.normal_speed
            arg: False
        ClosetButton:
            closet: root.app.closet
            symbolic: True
            stringname: _("@pause")
            fun: root.pause
        CueCard:
            closet: root.app.closet
            stringname: _("Branch:")
        MenuIntInput:
            closet: root.app.closet
            stringname: '@branch'
            fun: root.go_to_branch
        CueCard:
            closet: root.app.closet
            stringname: _("Tick:")
        MenuIntInput:
            closet: root.app.closet
            stringname: '@tick'
            fun: root.go_to_tick
<SpotMenuContent>:
    id: spotmenu
    TextInput:
        id: namer
        hint_text: root.get_text(_("Enter a unique name"))
        size_hint: (1, None)
        multiline: False
        height: self.line_height * 2
    TogSwatch:
        id: default_tog_swatch
        box: spotmenu
        img: root.closet.get_img("default_spot")
        text: root.get_text(_("Use default image"))
        group: "spotmenu"
        size_hint_y: None
    TogSwatch:
        id: pixel_city_tog_swatch
        box: spotmenu
        img: root.closet.get_img("crossroad")
        tags: ['?pixel_city']
        text: root.get_text(_("Build with PixelCity"))
        group: "spotmenu"
        size_hint_y: None
    BoxLayout:
        size_hint_y: None
        height: 30
        Button:
            id: cancel_button
            text: root.get_text(_('Cancel'))
            on_release: root.cancel()
        Button:
            id: confirm_button
            text: root.get_text(_('Confirm'))
            on_release: root.confirm()
<Pawn>:
    bone: self.get_bone()
<PawnMenuContent>:
    id: pawnmenu
    TextInput:
        id: namer
        hint_text: root.get_text(_("Enter a unique name"))
        size_hint: (1, None)
        multiline: False
        height: self.line_height * 2
    TogSwatch:
        box: pawnmenu
        img: root.closet.get_img("default_pawn")
        text: root.get_text(_("Use default image"))
        group: "pawnmenu"
        size_hint_y: None
    TogSwatch:
        box: pawnmenu
        img: root.closet.get_img("base.mummy_m")
        tags: ["base", "body", "boot", "hand1", "hand2", "hair", "head", "leg", "beard", "cloak"]
        text: root.get_text(_("Build with RLTiles"))
        group: "pawnmenu"
        size_hint_y: None
    BoxLayout:
        size_hint_y: None
        height: 30
        Button:
            text: root.get_text(_('Cancel'))
            on_release: root.cancel()
        Button:
            text: root.get_text(_('Confirm'))
            on_release: root.confirm()
>>>>>>> 7cb198d6
<|MERGE_RESOLUTION|>--- conflicted
+++ resolved
@@ -6,8 +6,6 @@
 #: import sep os.sep
 <TabbedPanel>:
     do_default_tab: False
-<<<<<<< HEAD
-=======
 <CharSheetAdder>:
     StackLayout:
         Label:
@@ -303,7 +301,6 @@
         ConfirmOrCancel:
             cancel: root.dismiss
             confirm: root.confirm
->>>>>>> 7cb198d6
 <CueCard>:
     Label:
         id: l
@@ -319,15 +316,6 @@
             Rectangle:
                 pos: l.pos
                 size: l.size
-<<<<<<< HEAD
-<SwatchBox>:
-    orientation: 'vertical'
-<TogSwatch,FrobSwatch>:
-    text_size: (self.width, self.height * 0.9)
-    halign: 'center'
-    multiline: True
-    size_hint: (None, None)
-=======
 <LoadImgDialog>:
     BoxLayout:
         size: root.size
@@ -513,5 +501,4 @@
             on_release: root.cancel()
         Button:
             text: root.get_text(_('Confirm'))
-            on_release: root.confirm()
->>>>>>> 7cb198d6
+            on_release: root.confirm()