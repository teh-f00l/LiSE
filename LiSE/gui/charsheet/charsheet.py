--- conflicted
+++ resolved
@@ -32,14 +32,9 @@
 from kivy.logger import Logger
 
 from LiSE.gui.kivybits import (
-<<<<<<< HEAD
-    LiSEWidgetMetaclass,
-    ClosetButton
-=======
     SaveableWidgetMetaclass,
     ClosetButton,
     ClosetToggleButton
->>>>>>> 7cb198d6
 )
 from LiSE.util import (
     SHEET_ITEM_TYPES,
@@ -156,44 +151,6 @@
         'multiple', options=['none', 'single', 'multiple'])
     allow_empty_selection = BooleanProperty(False)
 
-<<<<<<< HEAD
-    def __init__(self, **kwargs):
-        self._trigger_redata = Clock.create_trigger(self.redata)
-        super(NounStatListView, self).__init__(**kwargs)
-        self.bind(nounitems=self._trigger_redata)
-        self.finalize()
-
-    def redata(self, *args):
-        data2b = [SpecialItem(special) for special in
-                  self.specialitems]
-        for nounitem in self.nounitems:
-            for key in nounitem.noun.iter_stat_keys():
-                data2b.append(StatItem(key))
-        self.adapter.data = data2b
-
-    def add_stat(self, stat):
-        self.specialitems.append(stat)
-        self._trigger_redata()
-
-    def finalize(self, *args):
-        self.adapter = ListAdapter(
-            data=[],  # will be filled on_nounitems
-            selection_mode=self.selection_mode,
-            args_converter=lambda k, v: {
-                'text': v.name,
-                'size_hint_y': None,
-                'height': 25},
-            allow_empty_selection=self.allow_empty_selection,
-            cls=ListItemToggle)
-        self.adapter.bind(selection=self.setter('selection'))
-        listview = ListView(
-            adapter=self.adapter,
-            size=self.size,
-            pos=self.pos)
-        self.bind(size=listview.setter('size'),
-                  pos=listview.setter('pos'))
-        self.add_widget(listview)
-=======
     def iter_selection(self):
         for child in self.children:
             if child.state == 'down':
@@ -217,7 +174,6 @@
                 stringname=item,
                 size_hint_y=None,
                 height=25))
->>>>>>> 7cb198d6
 
 
 class StatListView(Widget):
@@ -590,30 +546,9 @@
         if unicode(self.character) not in csitskel:
             csitskel[unicode(self.charsheet.character)] = {}
         # TODO change over to size_hint_y for every charsheet item
-<<<<<<< HEAD
-        r = self.record()
-        if r is not None:  # might be 0
-            type_bone = CharSheet.bonetype(
-                character=unicode(self.character),
-                idx=self.insertion_point,
-                type=r,
-                height=min(self.charsheet.height / 2,
-                           self.charsheet.height - sum(
-                               getattr(csitem, 'height') for csitem in
-                               self.charsheet.csitems)))
-            try:
-                i = max(self.charsheet.skel.iterkeys())
-            except ValueError:
-                i = -1
-            if self.insertion_point <= i:
-                for j in xrange(self.insertion_point, i+1):
-                    set_bone(self.charsheet.skel[j]._replace(idx=j+1))
-            set_bone(type_bone)
-=======
         r = self.new_bones()
         if r:
             self.charsheet.insert_bones(r)
->>>>>>> 7cb198d6
             self.charsheet._trigger_repop()
             self.dismiss()
 
@@ -793,28 +728,9 @@
     middle = ObjectProperty()
     item_type = StringProperty()
     item_kwargs = DictProperty()
-<<<<<<< HEAD
-    charsheet = AliasProperty(
-        lambda self: self.item_kwargs['charsheet']
-        if self.item_kwargs else None,
-        lambda self, v: None,
-        bind=('item_kwargs',))
-    closet = AliasProperty(
-        lambda self: self.item_kwargs['charsheet'].character.closet
-        if self.item_kwargs else None,
-        lambda self, v: None,
-        bind=('item_kwargs',))
-    mybone = AliasProperty(
-        lambda self: self.item_kwargs['mybone']
-        if self.item_kwargs and 'mybone' in self.item_kwargs
-        else None,
-        lambda self, v: None,
-        bind=('item_kwargs',))
-=======
     widspec = ReferenceListProperty(item_class, item_kwargs)
     charsheet = ObjectProperty()
     mybone = ObjectProperty()
->>>>>>> 7cb198d6
     i = AliasProperty(
         lambda self: self.csbone.idx if self.csbone else -1,
         lambda self, v: None,
@@ -831,22 +747,12 @@
         super(CharSheetItem, self).__init__(**kwargs)
         self.finalize()
 
-<<<<<<< HEAD
-    def get_item_class(self):
-        if self.item_type in TABLE_TYPES:
-            return TableView
-        elif self.item_type in CALENDAR_TYPES:
-            return CalendarView
-        else:
-            raise ValueError("Unknown item type")
-=======
     def on_item_kwargs(self, *args):
         if not self.item_kwargs:
             return
         self.charsheet = self.item_kwargs['charsheet']
         if 'mybone' in self.item_kwargs:
             self.mybone = self.item_kwargs['mybone']
->>>>>>> 7cb198d6
 
     def on_touch_down(self, touch):
         if self.sizer.collide_point(*touch.pos):
@@ -1081,17 +987,6 @@
                      "height>=50"]})]
     character = ObjectProperty()
     """The character this sheet is about."""
-<<<<<<< HEAD
-    closet = AliasProperty(
-        lambda self: self.character.closet,
-        lambda self, v: None,
-        bind=('character',))
-    csitems = ListProperty()
-    """Bones from character_sheet_item_type"""
-    i2wid = DictProperty()
-    """Map indices to widgets in my ListView."""
-
-=======
     observer = ObjectProperty()
     """The character whose view on this one we'll show.
 
@@ -1112,7 +1007,6 @@
     i2wid = DictProperty()
     view = ObjectProperty()
 
->>>>>>> 7cb198d6
     def __init__(self, **kwargs):
         self._trigger_repop = Clock.create_trigger(self.repop)
         kwargs['size_hint'] = (1, None)
@@ -1129,74 +1023,20 @@
         self.repop()
 
     def on_character(self, *args):
-<<<<<<< HEAD
-        if unicode(self.character) not in self.character.closet.skeleton[
-                u'character_sheet_item_type']:
-            self.character.closet.skeleton[u'character_sheet_item_type'][
-                unicode(self.character)] = {}
-        self.skel = self.character.closet.skeleton[
-            u'character_sheet_item_type'][unicode(self.character)]
-        self.skel.register_listener(self._trigger_repop)
-=======
         if not self.observer:
             self.observer = self.character.closet.character_d['Omniscient']
         self.facade = self.character.get_facade(self.observer)
->>>>>>> 7cb198d6
         self.finalize()
 
     def add_item(self, i):
         self.parent.handle_adbut(self, i)
 
-<<<<<<< HEAD
-    def _move_bone(self, i, n):
-        bone = self.skel[i]
-        del self.skel[i]
-        self.character.closet.set_bone(bone._replace(idx=i+n))
-        for tab in csitem_type_table_d[bone.type]:
-            unterskel = self.character.closet.skeleton[
-                tab][unicode(self.character)]
-            unterbone = unterskel[i]
-            del unterskel[i]
-            self.character.closet.set_bone(unterbone._replace(idx=i+n))
-        self._trigger_repop()
-
-    def move_it_down(self, i):
-        self._move_bone(i, 1)
-
-    def move_it_up(self, i):
-        self._move_bone(i, -1)
-
-    def del_item(self, i):
-        uberskel = self.character.closet.skeleton[
-            u'character_sheet_item_type'][unicode(self.character)]
-        bone = uberskel[i]
-        self.character.closet.set_bone(bone, mode='delete')
-        for tab in csitem_type_table_d[bone.type]:
-            unterskel = self.character.closet.skeleton[tab][
-                unicode(self.character)]
-            del unterskel[i]
-            for j in range(i+1, len(self.csitems)):
-                replacebone = unterskel[j].replace(idx=j-1)
-                del unterskel[j]
-                self.character.closet.set_bone(replacebone)
-        self._trigger_repop()
-=======
     def del_item(self, i):
         pass
->>>>>>> 7cb198d6
 
     def finalize(self, *args):
         """If I do not yet contain any items, show a button to add
         one. Otherwise, fill myself with the widgets for the items."""
-<<<<<<< HEAD
-        if len(self.skel) > 0:
-            self.skel.register_listener(self._trigger_repop)
-            self.closet.register_time_listener(self._trigger_repop)
-            self.repop()
-            return
-        _ = lambda x: x
-        self.clear_widgets()
-=======
         closet = self.character.closet
         obsrvr = unicode(self.observer)
         char = unicode(self.character)
@@ -1210,7 +1050,6 @@
         myskel.register_del_listener(self._trigger_repop)
         closet.register_time_listener(self._trigger_repop)
         self.repop()
->>>>>>> 7cb198d6
         self.add_widget(ClosetButton(
             closet=closet,
             symbolic=True,
@@ -1303,15 +1142,6 @@
                 bone.type))
 
     def repop(self, *args):
-<<<<<<< HEAD
-        """Put data in my ListAdapter if available. Otherwise, show a +
-        button."""
-        self.csitems = list(self.skel.iterbones())
-        if len(self.csitems) == 0:
-            _ = lambda x: x
-            self.clear_widgets()
-            self.add_widget(ClosetButton(
-=======
         if not self.character:
             Clock.schedule_once(self.repop, 0)
             return
@@ -1332,7 +1162,6 @@
             self.view.add_widget(item)
         if len(self.csitems) == 0:
             self.view.add_widget(ClosetButton(
->>>>>>> 7cb198d6
                 closet=self.character.closet,
                 symbolic=True,
                 stringname=_("@add"),
@@ -1341,14 +1170,6 @@
                 size_hint_y=None,
                 height=50,
                 top=self.top))
-<<<<<<< HEAD
-            return
-        if self.view not in self.children:
-            self.clear_widgets()
-            self.add_widget(self.view)
-        self.view.adapter.data = self.csitems
-=======
->>>>>>> 7cb198d6
 
     def iter_tab_i_bones(self, tab, i):
         for bone in self.facade.closet.skeleton[tab][
