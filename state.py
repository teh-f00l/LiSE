--- conflicted
+++ resolved
@@ -1,11 +1,5 @@
-<<<<<<< HEAD
-from event import get_all_starting_ongoing_ending as gasoe
-import logging
-=======
-#from util import getLoggerIfLogging, DEBUG
->>>>>>> 92d71308
 # do I want to handle the timer here? that might be good
-#log = getLoggerIfLogging(__name__)
+
 
 """Controller for the whole thing, more or less."""
 
@@ -30,7 +24,6 @@
 floats."""
         # assuming for now that time only goes forward, at a rate of
         # one tick every st seconds
-        log = logging.getLogger("state.update")
         extra = {
             "ts": ts,
             "st": st}
@@ -43,49 +36,6 @@
         extra["new_age"] = newage
         if newage == self.age:
             return
-<<<<<<< HEAD
-        starts = {}
-        conts = {}
-        ends = {}
-        for dimension in self.db.dimensiondict.itervalues():
-            for item in dimension.itemdict.itervalues():
-                if hasattr(item, 'schedule'):
-                    (s, c, e) = gasoe(self.db, self.age, newage)
-                    starts.update(s)
-                    conts.update(c)
-                    ends.update(e)
-        if log.isEnabledFor(logging.DEBUG):
-            startstrs = [str(ev) for ev in starts.itervalues()]
-            contstrs = [str(ev) for ev in conts.itervalues()]
-            endstrs = [str(ev) for ev in ends.itervalues()]
-            extra["starts"] = ", ".join(startstrs)
-            extra["conts"] = ", ".join(contstrs)
-            extra["ends"] = ", ".join(endstrs)
-            log.debug("Updating game state.", extra=extra)
-        for i in xrange(self.age, newage):
-            if i in starts:
-                s = iter(starts[i])
-                for starter in s:
-                    starter.commence()
-            if i in conts:
-                c = iter(conts[i])
-                for continuer in c:
-                    continuer.proceed()
-            if i in ends:
-                e = iter(ends[i])
-                for ender in e:
-                    ender.conclude()
-        self.age = i
-
-    def add(self, dimension):
-        self.dimensions.add(dimension)
-
-    def discard(self, dimension):
-        self.dimensions.discard(dimension)
-
-    def remove(self, dimension):
-        self.dimensions.remove(dimension)
-=======
         for i in xrange(self.age, newage):
             if i in self.db.startevdict:
                 starts = iter(self.db.startevdict[i])
@@ -99,13 +49,6 @@
                 ends = iter(self.db.endevdict[i])
             else:
                 ends = tuple()
-            # if log.isEnabledFor(DEBUG):
-            #     x = {
-            #         "ts": ts,
-            #         "st": st,
-            #         "i": i,
-            #         "old_age": self.age,
-            #         "new_age": newage}
             for ev in starts:
                 ev.commence()
             for ev in conts:
@@ -113,4 +56,3 @@
             for ev in ends:
                 ev.conclude()
         self.age = newage
->>>>>>> 92d71308
