from logging import getLogger, DEBUG

logging = False

class SaveableMetaclass(type):
    """Sort of an object relational mapper.

Classes with this metaclass need to be declared with an attribute
called tables. This is a sequence of tuples. Each of the tuples is of
length 5. Each describes a table that records what's in the class.

The meaning of each tuple is thus:

(name, column_declarations, primary_key, foreign_keys, checks)

name is the name of the table as sqlite3 will use it.

column_declarations is a dictionary. The keys are field names, aka
column names. Each value is the type for its field, perhaps including
a clause like DEFAULT 0.

primary_key is an iterable over strings that are column names as
declared in the previous argument. Together the columns so named form
the primary key for this table.

foreign_keys is a dictionary. Each foreign key is a key here, and its
value is a pair. The first element of the pair is the foreign table
that the foreign key refers to. The second element is the field or
fields in that table that the foreign key points to.

checks is an iterable over strings that will end up in a CHECK(...)
clause in sqlite3.

A class can have any number of such table-tuples. The tables will be
declared in the order they appear in the tables attribute.

To save, you need to define a method called get_tabdict. It should
return a dictionary where the keys are table names. The values are
either rowdicts or iterables over rowdicts. A rowdict is a dictionary
containing the information in a single record of a table; the keys are
the names of the fields.

To load, you need to define a method called from_tabdict that takes
that same kind of dictionary and returns an instance of your class.

Once you've defined those, the save(db) and load(db) methods will save
or load your class in the given database. If you need to create the
database, look at the schemata attribute: execute that in a SQL cursor
and your table will be ready.

    """
    def __new__(metaclass, clas, parents, attrs):
        if clas in parents:
            return clas
        tablenames = []
        primarykeys = {}
        foreignkeys = {}
        coldecls = {}
        checks = {}
        if 'tables' in attrs:
            tablist = attrs['tables']
        elif hasattr(clas, 'tables'):
            tablist = clas.tables
        else:
            for par in parents:
                if hasattr(par, 'tables'):
                    tablist = par.tables
                    break
            assert(tablist is not None)
        for tabtup in tablist:
            (name, decls, pkey, fkeys, cks) = tabtup
            tablenames.append(name)
            coldecls[name] = decls
            primarykeys[name] = pkey
            foreignkeys[name] = fkeys
            checks[name] = cks
        schemata = []
        inserts = {}
        deletes = {}
        detects = {}
        missings = {}
        keylen = {}
        rowlen = {}
        keyqms = {}
        rowqms = {}
        keystrs = {}
        rowstrs = {}
        keynames = {}
        valnames = {}
        colnames = {}
        colnamestr = {}
        for item in primarykeys.iteritems():
            (tablename, pkey) = item
            keynames[tablename] = sorted(pkey)
            keylen[tablename] = len(pkey)
            keyqms[tablename] = ", ".join(["?"] * keylen[tablename])
            keystrs[tablename] = "(" + keyqms[tablename] + ")"
        for item in coldecls.iteritems():
            (tablename, coldict) = item
            valnames[tablename] = sorted(
                [key for key in coldict.keys()
                 if key not in keynames[tablename]])
            rowlen[tablename] = len(coldict)
            rowqms[tablename] = ", ".join(["?"] * rowlen[tablename])
            rowstrs[tablename] = "(" + rowqms[tablename] + ")"
        for tablename in coldecls.iterkeys():
            colnames[tablename] = keynames[tablename] + valnames[tablename]
        for tablename in tablenames:
            coldecl = coldecls[tablename]
            pkey = primarykeys[tablename]
            fkeys = foreignkeys[tablename]
            cks = ["CHECK(%s)" % ck for ck in checks[tablename]]
            pkeydecs = [keyname + " " + typ
                        for (keyname, typ) in coldecl.iteritems()
                        if keyname in pkey]
            valdecs = [valname + " " + typ
                       for (valname, typ) in coldecl.iteritems()
                       if valname not in pkey]
            coldecs = sorted(pkeydecs) + sorted(valdecs)
            coldecstr = ", ".join(coldecs)
            pkeycolstr = ", ".join(pkey)
            pkeys = [keyname for (keyname, typ) in coldecl.iteritems()
                     if keyname in pkey]
            pkeynamestr = ", ".join(sorted(pkeys))
            vals = [valname for (valname, typ) in coldecl.iteritems()
                    if valname not in pkey]
            colnamestr[tablename] = ", ".join(sorted(pkeys) + sorted(vals))
            pkeystr = "PRIMARY KEY (%s)" % (pkeycolstr,)
            fkeystrs = ["FOREIGN KEY (%s) REFERENCES %s(%s)" %
                        (item[0], item[1][0], item[1][1])
                        for item in fkeys.iteritems()]
            fkeystr = ", ".join(fkeystrs)
            chkstr = ", ".join(cks)
            table_decl_data = [coldecstr]
            if len(pkey) > 0:
                table_decl_data.append(pkeystr)
            if len(fkeystrs) > 0:
                table_decl_data.append(fkeystr)
            if len(cks) > 0:
                table_decl_data.append(chkstr)
            table_decl = ", ".join(table_decl_data)
            create_stmt = "CREATE TABLE %s (%s);" % (tablename, table_decl)
            insert_stmt_start = "INSERT INTO " + tablename + " ({0}) VALUES {1};"
            inserts[tablename] = insert_stmt_start
            delete_stmt_start = "DELETE FROM %s WHERE (%s) IN " % (
                tablename, pkeycolstr)
            deletes[tablename] = delete_stmt_start
            detect_stmt_start = "SELECT %s FROM %s WHERE (%s) IN " % (
                colnamestr[tablename], tablename, pkeynamestr)
            detects[tablename] = detect_stmt_start
            missing_stmt_start = "SELECT %s FROM %s WHERE (%s) NOT IN " % (
                colnamestr[tablename], tablename, pkeynamestr)
            missings[tablename] = missing_stmt_start
            schemata.append(create_stmt)

        def insert_rowdicts_table(db, rowdicts, tabname):
            sample = rowdicts[0]
            cols_used = [col for col in colnames[tabname] if col in sample]
            colsstr = ", ".join(cols_used)
            row_qms = ", ".join(["?"] * len(sample))
            rowstr = "({0})".format(row_qms)
            rowsstr = ", ".join([rowstr] * len(rowdicts))
            qrystr = inserts[tabname].format(colsstr, rowsstr)
            qrylst = []
            for rowdict in rowdicts:
                for col in cols_used:
                    qrylst.append(rowdict[col])
            qrytup = tuple(qrylst)
            db.c.execute(qrystr, qrytup)
            return []

        def delete_keydicts_table(db, keydicts, tabname):
            keystr = keystrs[tabname]
            qrystr = deletes[tabname] + ", ".join([keystr] * len(keydicts))
            qrylst = []
            for keydict in keydicts:
                for col in keynames[tabname]:
                    if col in keydict:
                        qrylist.append(keydict[col])
            qrytup = tuple(qrylst)
            db.c.execute(qrystr, qrytup)
            return []

        def detect_keydicts_table(db, keydicts, tabname):
            keystr = keystrs[tabname]
            qrystr = detects[tabname] + ", ".join([keystr] * len(keydicts))
            qrylst = []
            for keydict in keydicts:
                for col in keynames[tabname]:
                    if col in keydict:
                        qrylist.append(keydict[col])
            qrytup = tuple(qrylst)
            db.c.execute(qrystr, qrytup)
            return db.c.fetchall()

        def missing_keydicts_table(db, keydicts, tabname):
            keystr = keystrs[tabname]
            qrystr = missings[tabname] + ", ".join([keystr] * len(keydicts))
            qrylst = []
            for keydict in keydicts:
                for col in keynames[tabname]:
                    if col in keydict:
                        qrylist.append(keydict[col])
            qrytup = tuple(qrylst)
            db.c.execute(qrystr, qrytup)
            return db.c.fetchall()

        def op_tabdict(db, tabdict, op):
            r = []
            for item in tabdict.iteritems():
                (tab, rowdicts) = item
                q = op(db, rowdicts, tab)
                if q is not None:
                    r.append(q)
            return r

        def insert_tabdict(db, tabdict):
            op_tabdict(db, tabdict, insert_rowdicts_table)

        def delete_tabdict(db, tabdict):
            op_tabdict(db, tabdict, delete_keydicts_table)

        def detect_tabdict(db, tabdict):
            return op_tabdict(db, tabdict, detect_keydicts_table)

        def missing_tabdict(db, tabdict):
            return op_tabdict(db, tabdict, missing_keydicts_table)

        def mkrow(self, tabn=None, rowdict=None):
            if tabn is None:
                tabn = self.maintab
            if rowdict is None:
                rowdict = self.mkrowdict(tabn)
            r = []
            for coln in self.colnames[tabn]:
                r.append(rowdict[coln])
            return tuple(r)

        def mkrowdict(self, tabname):
            # Invariant: For the named table, I have attributes named
            # and typed the same way as the columns. Where this does
            # not hold, I should instead have an attribute named for
            # the *table*, which contains tuples representing rows of
            # that table.
            if hasattr(self, tabname):
                return [
                    dictify_row(r, self.colnames[tabname])
                    for r in iter(getattr(self, tabname))]
            r = {}
            for colname in self.colnames[tabname]:
                if getattr(self, colname).__class__ in (int, float, bool):
                    r[colname] = getattr(self, colname)
                else:
                    r[colname] = str(getattr(self, colname))
            return r

        def mktabdict(self):
            r = {}
            for tabname in self.coldecls.iterkeys():
                r[tabname] = self.mkrowdict(tabname)
            return r

        def unravel(self, db):
            pass

        dbop = {'insert': insert_tabdict,
                'delete': delete_tabdict,
                'detect': detect_tabdict,
                'missing': missing_tabdict}
        atrdic = {'colnames': colnames,
                  'colnamestr': colnamestr,
                  'colnstr': colnamestr[tablenames[0]],
                  'keynames': keynames,
                  'valnames': valnames,
                  'keyns': keynames[tablenames[0]],
                  'valns': valnames[tablenames[0]],
                  'colns': colnames[tablenames[0]],
                  'schemata': schemata,
                  'keylen': keylen,
                  'rowlen': rowlen,
                  'keyqms': keyqms,
                  'rowqms': rowqms,
                  'dbop': dbop,
                  'unravel': unravel,
                  'get_row': mkrow,
                  'get_rowdict': mkrowdict,
                  'get_tabdict': mktabdict,
                  'maintab': tablenames[0]}
        atrdic.update(attrs)

        return type.__new__(metaclass, clas, parents, atrdic)


def start_new_map(nope):
    pass


def open_map(nope):
    pass


def save_map(nope):
    pass


def quit_map_editor(nope):
    pass


def editor_select(nope):
    pass


def editor_copy(nope):
    pass


def editor_paste(nope):
    pass


def editor_delete(nope):
    pass


def new_place(place_type):
    pass


def new_thing(thing_type):
    pass


funcs = [start_new_map, open_map, save_map, quit_map_editor, editor_select,
         editor_copy, editor_paste, editor_delete, new_place, new_thing]


def mkitemd(dimension, name):
    return {'dimension': dimension,
            'name': name}


def reciprocate(porttup):
    return (porttup[1], porttup[0])


def reciprocate_all(porttups):
    return [reciprocate(port) for port in porttups]


def reciprocal_pairs(pairs):
    return pairs + [reciprocate(pair) for pair in pairs]


def mkportald(dimension, orig, dest):
    return {'dimension': dimension,
            'name': "portal[%s->%s]" % (orig, dest),
            'from_place': orig,
            'to_place': dest}


def mklocd(dimension, thing, place):
    return {'dimension': dimension,
            'thing': thing,
            'place': place}


def mkstepd(dimension, thing, idx, portal):
    return {"dimension": dimension,
            "thing": thing,
            "idx": idx,
            "portal": portal}


def translate_color(name, rgb):
    return {
        'name': name,
        'red': rgb[0],
        'green': rgb[1],
        'blue': rgb[2],
        'alpha': 255}


def mkcontd(dimension, contained, container):
    # I have not made any containments yet
    return {"dimension": dimension,
            "contained": contained,
            "container": container}


def mkjourneyd(thing):
    return {"dimension": "Physical",
            "thing": thing,
            "curstep": 0,
            "progress": 0.0}


def mkboardd(dimension, width, height, wallpaper):
    return {"dimension": dimension,
            "width": width,
            "height": height,
            "wallpaper": wallpaper}


def mkboardmenud(board, menu):
    return {"board": board,
            "menu": menu}


def mkimgd(name, path, rltile):
    return {"name": name,
            "path": path,
            "rltile": rltile}


def mkspotd(dimension, place, img, x, y, visible, interactive):
    return {"dimension": dimension,
            "place": place,
            "img": img,
            "x": x,
            "y": y,
            "visible": visible,
            "interactive": interactive}


def mkpawnd(dimension, thing, img, visible, interactive):
    return {"dimension": dimension,
            "thing": thing,
            "img": img,
            "visible": visible,
            "interactive": interactive}


def mkstyled(name, fontface, fontsize, spacing,
             bg_inactive, bg_active,
             fg_inactive, fg_active):
    return {'name': name,
            'fontface': fontface,
            'fontsize': fontsize,
            'spacing': spacing,
            'bg_inactive': bg_inactive,
            'bg_active': bg_active,
            'fg_inactive': fg_inactive,
            'fg_active': fg_active}


def untuple(list_o_tups):
    r = []
    for tup in list_o_tups:
        for val in tup:
            r.append(val)
    return r


def dictify_row(row, colnames):
    return dict(zip(colnames, row))


def dictify_rows(rows, keynames, colnames):
    # Produce a dictionary with which to look up rows--but rows that
    # have themselves been turned into dictionaries.
    r = {}
    # Start this dictionary with empty dicts, deep enough to hold
    # all the partial keys in keynames and then a value.
    # I think this fills deeper than necessary?
    keys = len(keynames)  # use this many fields as keys
    for row in rows:
        ptr = r
        i = 0
        while i < keys:
            i += 1
            try:
                ptr = ptr[row[i]]
            except:
                ptr = {}
        # Now ptr points to the dict of the last key that doesn't get
        # a dictified row. i is one beyond that.
        ptr[row[i]] = dictify_row(row)
    return r


def dicl2tupl(dicl):
    # Converts list of dicts with one set of keys to list of tuples of
    # *values only*, not keys. They'll be in the same order as given
    # by dict.keys().
    keys = dicl[0].keys()
    r = []
    for dic in dicl:
        l = [dic[k] for k in keys]
        r.append(tuple(l))
    return r


def deep_lookup(dic, keylst):
    key = keylst.pop()
    ptr = dic
    while keylst != []:
        ptr = ptr[key]
        key = keylst.pop()
    return ptr[key]


def compile_tabdicts(objs):
    tabdicts = [o.tabdict for o in objs]
    mastertab = {}
    for tabdict in tabdicts:
        for item in tabdict.iteritems():
            (tabname, rowdict) = item
            if tabname not in mastertab:
                mastertab[tabname] = []
            mastertab[tabname].append(rowdict)
    return mastertab


def stringlike(o):
<<<<<<< HEAD
    """Return True if I can easily cast this into a string, False
otherwise."""
    return isinstance(o, str) or isinstance(o, unicode)
=======
    return isinstance(o, str) or isinstance(o, unicode)

class FakeLogger:
    def isEnabledFor(*args):
        return False
    def log(*args):
        pass

def getLoggerIfLogging(loggern):
    if logging:
        return getLogger(loggern)
    else:
        return FakeLogger()

def toggleLogging():
    logging = not logging

def enableLogging():
    logging = True

def disableLogging():
    logging = False
>>>>>>> 92d71308
<|MERGE_RESOLUTION|>--- conflicted
+++ resolved
@@ -513,11 +513,8 @@
 
 
 def stringlike(o):
-<<<<<<< HEAD
     """Return True if I can easily cast this into a string, False
 otherwise."""
-    return isinstance(o, str) or isinstance(o, unicode)
-=======
     return isinstance(o, str) or isinstance(o, unicode)
 
 class FakeLogger:
@@ -539,5 +536,4 @@
     logging = True
 
 def disableLogging():
-    logging = False
->>>>>>> 92d71308
+    logging = False